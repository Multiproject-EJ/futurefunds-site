import { supabase, ensureProfile, hasAdminRole, isMembershipActive, SUPABASE_URL, SUPABASE_ANON_KEY } from './supabase.js';
import {
  fetchActiveModels,
  fetchActiveCredentials,
  buildModelMap,
  buildPriceMap,
  formatModelOption,
  formatCredentialOption,
  parseScopes
} from './ai-registry.js';
import { DEFAULT_STAGE_MODELS, getPlannerFallbackModels } from './model-defaults.js';

const STORAGE_KEY = 'ff-planner-settings-v2';

const defaults = {
  universe: 40000,
  surviveStage2: 15,
  surviveStage3: 12,
  stage1: { model: DEFAULT_STAGE_MODELS.stage1, credentialId: null, inTokens: 3000, outTokens: 600 },
  stage2: { model: DEFAULT_STAGE_MODELS.stage2, credentialId: null, inTokens: 30000, outTokens: 6000 },
  stage3: { model: DEFAULT_STAGE_MODELS.stage3, credentialId: null, inTokens: 100000, outTokens: 20000 },
  budgetUsd: 0,
  scope: { mode: 'universe', watchlistId: null, watchlistSlug: null, watchlistCount: null, customTickers: [] }
};

const $ = (id) => document.getElementById(id);

const inputs = {
  universe: $('universeInput'),
  stage2Slider: $('stage2Slider'),
  stage3Slider: $('stage3Slider'),
  stage1Model: $('modelStage1'),
  stage2Model: $('modelStage2'),
  stage3Model: $('modelStage3'),
  stage1Credential: $('credentialStage1'),
  stage2Credential: $('credentialStage2'),
  stage3Credential: $('credentialStage3'),
  stage1In: $('stage1InputTokens'),
  stage1Out: $('stage1OutputTokens'),
  stage2In: $('stage2InputTokens'),
  stage2Out: $('stage2OutputTokens'),
  stage3In: $('stage3InputTokens'),
  stage3Out: $('stage3OutputTokens'),
  status: $('startRunStatus'),
  log: $('statusLog'),
  costOut: $('costOutput'),
  totalCost: $('totalCost'),
  survivorSummary: $('survivorSummary'),
  budgetInput: $('budgetInput'),
  budgetDelta: $('budgetDelta'),
  stage2Value: $('stage2Value'),
  stage3Value: $('stage3Value'),
  startBtn: $('startRunBtn'),
  resetBtn: $('resetDefaultsBtn'),
  runIdInput: $('runIdInput'),
  applyRunIdBtn: $('applyRunIdBtn'),
  clearRunIdBtn: $('clearRunIdBtn'),
  runIdDisplay: $('runIdDisplay'),
  runStatusText: $('runStatusText'),
  runStopText: $('runStopText'),
  runBudget: $('runBudgetValue'),
  runSpend: $('runSpendValue'),
  runRemaining: $('runRemainingValue'),
  runRemainingStat: $('runRemainingStat'),
  runMetaStatus: $('runMetaStatus'),
  autoContinueToggle: $('autoContinueToggle'),
  autoContinueInterval: $('autoContinueInterval'),
  autoContinueStatus: $('autoContinueStatus'),
  scopeFieldset: $('runScopeFieldset'),
  scopeStatus: $('scopeStatus'),
  watchlistSelect: $('watchlistSelect'),
  watchlistSummary: $('watchlistSummary'),
  refreshWatchlistsBtn: $('refreshWatchlistsBtn'),
  customTickers: $('customTickersInput'),
  watchlistManager: $('watchlistManager'),
  createWatchlistForm: $('createWatchlistForm'),
  watchlistName: $('watchlistNameInput'),
  watchlistSlug: $('watchlistSlugInput'),
  watchlistDescription: $('watchlistDescriptionInput'),
  createWatchlistStatus: $('createWatchlistStatus'),
  addWatchlistTickerForm: $('addWatchlistTickerForm'),
  watchlistTicker: $('watchlistTickerInput'),
  watchlistTickerName: $('watchlistTickerNameInput'),
  watchlistTickerExchange: $('watchlistTickerExchangeInput'),
  watchlistTickerCountry: $('watchlistTickerCountryInput'),
  watchlistTickerNotes: $('watchlistTickerNotesInput'),
  addWatchlistTickerStatus: $('addWatchlistTickerStatus'),
  watchlistEntriesBody: $('watchlistEntriesBody'),
  refreshWatchlistEntriesBtn: $('refreshWatchlistEntriesBtn'),
  watchlistSelectionLabel: $('watchlistSelectionLabel'),
  schedulerSection: $('schedulerSection'),
  schedulerEnabled: $('schedulerEnabled'),
  schedulerCadence: $('schedulerCadence'),
  schedulerStage1: $('schedulerStage1Limit'),
  schedulerStage2: $('schedulerStage2Limit'),
  schedulerStage3: $('schedulerStage3Limit'),
  schedulerCycles: $('schedulerCycles'),
  schedulerSaveBtn: $('schedulerSaveBtn'),
  schedulerRefreshBtn: $('schedulerRefreshBtn'),
  schedulerStatus: $('schedulerStatus'),
  schedulerToast: $('schedulerToast'),
  schedulerSummary: $('schedulerSummary'),
  notificationsSection: $('notificationsSection'),
  notificationForm: $('notificationForm'),
  notificationType: $('notificationType'),
  notificationLabel: $('notificationLabel'),
  notificationTarget: $('notificationTarget'),
  notificationMinScore: $('notificationMinScore'),
  notificationConvictionVeryHigh: $('notificationConvictionVeryHigh'),
  notificationConvictionHigh: $('notificationConvictionHigh'),
  notificationConvictionMedium: $('notificationConvictionMedium'),
  notificationWatchlist: $('notificationWatchlistSelect'),
  notificationStatus: $('notificationStatus'),
  notificationSaveBtn: $('notificationSaveBtn'),
  notificationList: $('notificationList'),
  notificationEmpty: $('notificationEmpty'),
  notificationEventsBody: $('notificationEventsBody'),
  notificationEventsEmpty: $('notificationEventsEmpty'),
  refreshNotificationsBtn: $('refreshNotificationsBtn'),
  stageSpendSection: $('stageSpendSection'),
  stageSpendChart: $('stageSpendChart'),
  stageSpendTotal: $('stageSpendTotal'),
  stageSpendStage1: $('stageSpendStage1'),
  stageSpendStage2: $('stageSpendStage2'),
  stageSpendStage3: $('stageSpendStage3'),
  stageSpendEmpty: $('stageSpendEmpty'),
  stopRunBtn: $('stopRunBtn'),
  resumeRunBtn: $('resumeRunBtn'),
  stage1Btn: $('processStage1Btn'),
  stage1RefreshBtn: $('refreshStage1Btn'),
  stage1Status: $('stage1Status'),
  stage1Total: $('stage1Total'),
  stage1Pending: $('stage1Pending'),
  stage1Completed: $('stage1Completed'),
  stage1Failed: $('stage1Failed'),
  stage1RecentBody: $('stage1RecentBody'),
  stage2Btn: $('processStage2Btn'),
  stage2RefreshBtn: $('refreshStage2Btn'),
  stage2Status: $('stage2Status'),
  stage2Total: $('stage2Total'),
  stage2Pending: $('stage2Pending'),
  stage2Completed: $('stage2Completed'),
  stage2Failed: $('stage2Failed'),
  stage2GoDeep: $('stage2GoDeep'),
  stage2ContextHits: $('stage2ContextHits'),
  stage2ContextTokens: $('stage2ContextTokens'),
  stage2RecentBody: $('stage2RecentBody'),
  stage3Btn: $('processStage3Btn'),
  stage3RefreshBtn: $('refreshStage3Btn'),
  stage3Status: $('stage3Status'),
  stage3Finalists: $('stage3Finalists'),
  stage3Pending: $('stage3Pending'),
  stage3Completed: $('stage3Completed'),
  stage3Spend: $('stage3Spend'),
  stage3Failed: $('stage3Failed'),
  stage3ContextHits: $('stage3ContextHits'),
  stage3ContextTokens: $('stage3ContextTokens'),
  stage3RecentBody: $('stage3RecentBody'),
  focusPanel: $('focusPanel'),
  focusPanelStatus: $('focusPanelStatus'),
  focusRefreshBtn: $('refreshFocusBtn'),
  focusForm: $('focusForm'),
  focusTicker: $('focusTicker'),
  focusTemplates: $('focusTemplates'),
  focusCustomQuestion: $('focusCustomQuestion'),
  focusSubmitBtn: $('focusSubmitBtn'),
  focusStatus: $('focusStatus'),
  focusCount: $('focusCount'),
  focusSummary: $('focusSummary'),
  focusTableBody: $('focusTableBody'),
  followupPanel: $('followupPanel'),
  followupForm: $('followupForm'),
  followupTicker: $('followupTicker'),
  followupQuestion: $('followupQuestion'),
  followupStatus: $('followupStatus'),
  followupPanelStatus: $('followupPanelStatus'),
  followupTableBody: $('followupTableBody'),
  followupCount: $('followupCount'),
  followupRefreshBtn: $('refreshFollowupsBtn'),
  submitFollowupBtn: $('submitFollowupBtn'),
  sectorNotesList: $('sectorNotesList'),
  sectorNotesEmpty: $('sectorNotesEmpty'),
  refreshRegistryBtn: $('refreshRegistryBtn'),
  observabilityPanel: $('observabilityPanel'),
  refreshHealthBtn: $('refreshHealthBtn'),
  refreshErrorsBtn: $('refreshErrorsBtn'),
  healthDatabaseCard: $('healthDatabaseCard'),
  healthDatabaseStatus: $('healthDatabaseStatus'),
  healthDatabaseDetail: $('healthDatabaseDetail'),
  healthOpenAICard: $('healthOpenAICard'),
  healthOpenAIStatus: $('healthOpenAIStatus'),
  healthOpenAIDetail: $('healthOpenAIDetail'),
  healthCheckedAt: $('healthCheckedAt'),
  errorLogStatus: $('errorLogStatus'),
  errorLogBody: $('errorLogBody')
};

const notices = {
  modelFallback: $('modelFallbackNotice'),
  credentialEmpty: $('credentialEmptyNotice')
};

const scopeRadios = Array.from(document.querySelectorAll('input[name="runScope"]'));

const FUNCTIONS_BASE = SUPABASE_URL.replace(/\.supabase\.co$/, '.functions.supabase.co');
const RUNS_CREATE_ENDPOINT = `${FUNCTIONS_BASE}/runs-create`;
const STAGE1_CONSUME_ENDPOINT = `${FUNCTIONS_BASE}/stage1-consume`;
const STAGE2_CONSUME_ENDPOINT = `${FUNCTIONS_BASE}/stage2-consume`;
const STAGE3_CONSUME_ENDPOINT = `${FUNCTIONS_BASE}/stage3-consume`;
const RUNS_STOP_ENDPOINT = `${FUNCTIONS_BASE}/runs-stop`;
const RUNS_CONTINUE_ENDPOINT = `${FUNCTIONS_BASE}/runs-continue`;
const RUNS_SCHEDULE_ENDPOINT = `${FUNCTIONS_BASE}/runs-schedule`;
const RUNS_FEEDBACK_ENDPOINT = `${FUNCTIONS_BASE}/runs-feedback`;
const RUNS_FOCUS_ENDPOINT = `${FUNCTIONS_BASE}/runs-focus`;
const HEALTH_ENDPOINT = `${FUNCTIONS_BASE}/health`;
const RUN_STORAGE_KEY = 'ff-active-run-id';

let authContext = {
  user: null,
  profile: null,
  membership: null,
  token: null,
  isAdmin: false,
  membershipActive: false
};
let lastAccessState = 'unknown';
let activeRunId = null;
let currentRunMeta = null;
let runChannel = null;
let stage1RefreshTimer = null;
let stage2RefreshTimer = null;
let stage3RefreshTimer = null;
let followupRefreshTimer = null;
let focusRefreshTimer = null;

const followupStatusLabels = {
  pending: 'Pending review',
  in_progress: 'In progress',
  resolved: 'Resolved',
  dismissed: 'Dismissed'
};

const focusStatusLabels = {
  pending: 'Pending',
  queued: 'Queued',
  in_progress: 'In progress',
  answered: 'Answered',
  failed: 'Failed',
  cancelled: 'Cancelled'
};

let followupLoading = false;
let followupTickers = [];
let focusTemplates = [];
let focusRequests = [];
let focusLoading = false;
let sectorNotesChannel = null;
let sectorNotesReady = false;
let modelOptions = [];
let modelMap = new Map();

function buildFunctionHeaders({ json = true } = {}) {
  const headers = {
    apikey: SUPABASE_ANON_KEY
  };
  if (authContext.token) {
    headers.Authorization = `Bearer ${authContext.token}`;
  }
  if (json) {
    headers['Content-Type'] = 'application/json';
  }
  return headers;
}
let priceMap = new Map();
let credentialOptions = [];
let credentialMap = new Map();
let modelFallbackActive = false;
const STAGE_LABELS = {
  1: 'Stage 1 · Triage',
  2: 'Stage 2 · Scoring',
  3: 'Stage 3 · Deep dive'
};
const AUTO_CONTINUE_LIMITS = { stage1: 8, stage2: 4, stage3: 2 };
const AUTO_CONTINUE_DEFAULT_SECONDS = 30;
const SCHEDULER_DEFAULTS = {
  cadenceSeconds: 3600,
  stage1Limit: 1,
  stage2Limit: 1,
  stage3Limit: 1,
  maxCycles: 1
};
let autoContinueTimer = null;
let autoContinueActive = false;
let autoContinueInFlight = false;
let schedulerLoading = false;
let schedulerDirty = false;
let currentSchedule = null;
const scheduleCache = new Map();
let schedulerToastTimer = null;
let healthLoading = false;
let errorLogLoading = false;
let errorLogRows = [];
let watchlists = [];
let watchlistMap = new Map();
let watchlistEntriesCache = new Map();
let watchlistLoading = false;
let watchlistEntriesLoading = false;
let notificationChannels = [];
let notificationEvents = [];
let notificationsLoading = false;
let notificationEventsLoading = false;
let notificationSubmitting = false;
let plannerScope = { ...defaults.scope };

function loadSettings() {
  try {
    const saved = JSON.parse(localStorage.getItem(STORAGE_KEY));
    if (!saved) return { ...defaults };
    const savedScope = saved.scope && typeof saved.scope === 'object' ? saved.scope : {};
    const scope = {
      ...defaults.scope,
      ...savedScope,
      watchlistCount: typeof savedScope.watchlistCount === 'number' ? savedScope.watchlistCount : null,
      customTickers: Array.isArray(savedScope.customTickers)
        ? savedScope.customTickers.filter((value) => typeof value === 'string' && value.trim()).map((value) => value.trim())
        : []
    };
    return {
      universe: Number(saved.universe) || defaults.universe,
      surviveStage2: Number(saved.surviveStage2) || defaults.surviveStage2,
      surviveStage3: Number(saved.surviveStage3) || defaults.surviveStage3,
      stage1: { ...defaults.stage1, ...saved.stage1 },
      stage2: { ...defaults.stage2, ...saved.stage2 },
      stage3: { ...defaults.stage3, ...saved.stage3 },
      budgetUsd: Number(saved.budgetUsd ?? saved.budget_usd) || defaults.budgetUsd,
      scope
    };
  } catch (error) {
    console.warn('Unable to parse saved planner settings', error);
    return { ...defaults };
  }
}

function normalizeTickerInput(value) {
  if (typeof value !== 'string') return null;
  const trimmed = value.trim().toUpperCase();
  if (!trimmed) return null;
  if (!/^[A-Z0-9\-\.]+$/.test(trimmed)) return null;
  return trimmed;
}

function parseCustomTickerInput(value) {
  if (!value) return [];
  return Array.from(
    new Set(
      String(value)
        .split(/[\s,\n]+/)
        .map((entry) => normalizeTickerInput(entry))
        .filter((ticker) => Boolean(ticker))
    )
  );
}

function getSelectedScopeMode() {
  const active = scopeRadios.find((radio) => radio.checked);
  if (active && typeof active.value === 'string') {
    return active.value;
  }
  return plannerScope.mode ?? defaults.scope.mode;
}

function getWatchlistById(id) {
  if (!id) return null;
  return watchlistMap.get(id) ?? null;
}

function collectScopeSettings() {
  const mode = getSelectedScopeMode();
  if (mode === 'watchlist') {
    const watchlistId = inputs.watchlistSelect?.value ? String(inputs.watchlistSelect.value) : null;
    const watchlist = getWatchlistById(watchlistId);
    return {
      mode: 'watchlist',
      watchlistId,
      watchlistSlug: watchlist?.slug ?? null,
      watchlistCount: watchlist?.tickerCount ?? null,
      customTickers: []
    };
  }

  if (mode === 'custom') {
    const tickers = parseCustomTickerInput(inputs.customTickers?.value ?? '');
    return {
      mode: 'custom',
      watchlistId: null,
      watchlistSlug: null,
      watchlistCount: tickers.length,
      customTickers: tickers
    };
  }

  return {
    mode: 'universe',
    watchlistId: null,
    watchlistSlug: null,
    watchlistCount: null,
    customTickers: []
  };
}

function updateScopeStatusMessage(mode, watchlist = null, customTickers = []) {
  if (!inputs.scopeStatus) return;
  if (mode === 'watchlist') {
    if (watchlist) {
      const count = watchlist.tickerCount ?? 0;
      inputs.scopeStatus.textContent = `${count.toLocaleString()} tickers in “${watchlist.name ?? watchlist.slug ?? watchlist.id}”.`;
    } else {
      inputs.scopeStatus.textContent = 'Select a watchlist to populate the run queue.';
    }
    return;
  }

  if (mode === 'custom') {
    if (customTickers.length > 0) {
      inputs.scopeStatus.textContent = `${customTickers.length.toLocaleString()} custom tickers ready (${customTickers.slice(0, 6).join(', ')}${customTickers.length > 6 ? '…' : ''}).`;
    } else {
      inputs.scopeStatus.textContent = 'Add at least one ticker symbol to launch a custom run.';
    }
    return;
  }

  const universeValue = Number(inputs.universe?.value || 0);
  inputs.scopeStatus.textContent = `Processing top ${universeValue.toLocaleString()} tickers from the universe table.`;
}

function renderWatchlistOptions() {
  if (!inputs.watchlistSelect) return;
  const select = inputs.watchlistSelect;
  const previous = select.value;
  select.innerHTML = '';
  const placeholder = document.createElement('option');
  placeholder.value = '';
  placeholder.textContent = watchlists.length ? 'Select watchlist…' : 'No watchlists available';
  select.appendChild(placeholder);

  watchlists.forEach((item) => {
    const option = document.createElement('option');
    option.value = item.id;
    const count = item.tickerCount ?? 0;
    option.textContent = `${item.name ?? item.slug ?? item.id} (${count})`;
    select.appendChild(option);
  });

  if (plannerScope.watchlistId && watchlistMap.has(plannerScope.watchlistId)) {
    select.value = plannerScope.watchlistId;
  } else if (previous && watchlistMap.has(previous)) {
    select.value = previous;
    plannerScope.watchlistId = previous;
  } else {
    select.value = '';
  }
}

function renderNotificationWatchlistOptions() {
  if (!inputs.notificationWatchlist) return;
  const select = inputs.notificationWatchlist;
  const previous = select.value;
  select.innerHTML = '';
  const baseOption = document.createElement('option');
  baseOption.value = '';
  baseOption.textContent = 'All watchlists';
  select.appendChild(baseOption);

  watchlists.forEach((item) => {
    const option = document.createElement('option');
    option.value = item.id;
    const count = item.tickerCount ?? 0;
    option.textContent = `${item.name ?? item.slug ?? item.id} (${count})`;
    select.appendChild(option);
  });

  if (previous && watchlistMap.has(previous)) {
    select.value = previous;
  } else {
    select.value = '';
  }
}

function updateScopeUI({ fromSettings = false } = {}) {
  const mode = plannerScope.mode;
  const watchlist = plannerScope.watchlistId ? getWatchlistById(plannerScope.watchlistId) : null;

  if (inputs.watchlistSelect) {
    inputs.watchlistSelect.disabled = mode !== 'watchlist' || watchlistLoading;
  }
  if (inputs.refreshWatchlistsBtn) {
    inputs.refreshWatchlistsBtn.disabled = watchlistLoading;
  }
  if (inputs.customTickers) {
    const isCustom = mode === 'custom';
    if (isCustom) {
      inputs.customTickers.disabled = false;
      inputs.customTickers.removeAttribute('disabled');
      inputs.customTickers.removeAttribute('aria-disabled');
      if (!fromSettings) {
        try {
          inputs.customTickers.focus({ preventScroll: true });
        } catch (error) {
          inputs.customTickers.focus();
        }
      }
    } else {
      inputs.customTickers.disabled = true;
      inputs.customTickers.setAttribute('disabled', '');
      inputs.customTickers.setAttribute('aria-disabled', 'true');
    }
  }

  if (inputs.universe) {
    if (mode === 'watchlist') {
      const fallbackUniverse = Number(inputs.universe.value) || 0;
      const count = watchlist?.tickerCount ?? plannerScope.watchlistCount ?? fallbackUniverse;
      inputs.universe.value = count;
      inputs.universe.disabled = true;
    } else if (mode === 'custom') {
      inputs.universe.value = plannerScope.customTickers.length;
      inputs.universe.disabled = true;
    } else {
      inputs.universe.disabled = false;
    }
  }

  if (inputs.watchlistSummary) {
    if (mode === 'watchlist') {
      if (watchlist) {
        const count = watchlist.tickerCount ?? 0;
        const visibility = watchlist.isPublic ? 'Public' : 'Private';
        const description = watchlist.description ? ` — ${watchlist.description}` : '';
        inputs.watchlistSummary.textContent = `${count.toLocaleString()} tickers • ${visibility}${description}`;
      } else if (watchlists.length) {
        inputs.watchlistSummary.textContent = 'Choose a watchlist to inspect its membership.';
      } else {
        inputs.watchlistSummary.textContent = 'Create your first watchlist to scope targeted runs.';
      }
    } else {
      inputs.watchlistSummary.textContent = 'Watchlist selection inactive for this scope.';
    }
  }

  updateScopeStatusMessage(mode, watchlist, plannerScope.customTickers);

  if (!fromSettings && mode === 'watchlist' && plannerScope.watchlistId) {
    if (!watchlistEntriesCache.has(plannerScope.watchlistId)) {
      loadWatchlistEntries(plannerScope.watchlistId, { silent: true }).catch((error) => {
        console.warn('Failed to preload watchlist entries', error);
      });
    } else {
      renderWatchlistEntries(plannerScope.watchlistId, watchlistEntriesCache.get(plannerScope.watchlistId) ?? []);
    }
  }
}

function applyScopeSettings(scope, options = {}) {
  plannerScope = { ...defaults.scope, ...scope };
  scopeRadios.forEach((radio) => {
    radio.checked = radio.value === plannerScope.mode;
  });

  if (plannerScope.mode === 'watchlist' && plannerScope.watchlistSlug && !plannerScope.watchlistId) {
    const match = watchlists.find((item) => item.slug === plannerScope.watchlistSlug);
    if (match) {
      plannerScope.watchlistId = match.id;
      plannerScope.watchlistCount = match.tickerCount ?? plannerScope.watchlistCount ?? null;
    }
  }

  if (inputs.watchlistSelect) {
    if (plannerScope.watchlistId && watchlistMap.has(plannerScope.watchlistId)) {
      inputs.watchlistSelect.value = plannerScope.watchlistId;
    } else {
      inputs.watchlistSelect.value = '';
    }
  }

  if (inputs.customTickers) {
    inputs.customTickers.value = plannerScope.mode === 'custom' && plannerScope.customTickers.length
      ? plannerScope.customTickers.join(', ')
      : '';
  }

  updateScopeUI({ fromSettings: Boolean(options.fromSettings) });
}

async function loadWatchlists({ silent = false } = {}) {
  if (!authContext.isAdmin) {
    watchlists = [];
    watchlistMap.clear();
    renderWatchlistOptions();
    renderNotificationWatchlistOptions();
    updateScopeUI();
    return;
  }

  if (watchlistLoading) return;
  watchlistLoading = true;
  if (!silent && inputs.watchlistSummary) {
    inputs.watchlistSummary.textContent = 'Loading watchlists…';
  }

  try {
    const { data, error } = await supabase
      .from('watchlists')
      .select('id, slug, name, description, is_system, is_public, watchlist_entries(count)')
      .order('is_system', { ascending: false })
      .order('name', { ascending: true });

    if (error) throw error;

    watchlists = (data ?? []).map((row) => ({
      id: row.id,
      slug: row.slug,
      name: row.name,
      description: row.description,
      isSystem: Boolean(row.is_system),
      isPublic: Boolean(row.is_public),
      tickerCount: Array.isArray(row.watchlist_entries) && row.watchlist_entries.length
        ? Number(row.watchlist_entries[0]?.count ?? 0)
        : 0
    }));
    watchlistMap = new Map(watchlists.map((item) => [item.id, item]));

    renderWatchlistOptions();
    renderNotificationWatchlistOptions();

    if (plannerScope.mode === 'watchlist') {
      if (plannerScope.watchlistId && !watchlistMap.has(plannerScope.watchlistId)) {
        const fallback = watchlists[0] ?? null;
        if (fallback) {
          plannerScope.watchlistId = fallback.id;
          plannerScope.watchlistSlug = fallback.slug ?? null;
          plannerScope.watchlistCount = fallback.tickerCount ?? null;
          inputs.watchlistSelect.value = fallback.id;
        } else {
          plannerScope.watchlistId = null;
          plannerScope.watchlistSlug = null;
          plannerScope.watchlistCount = null;
          if (inputs.watchlistSelect) inputs.watchlistSelect.value = '';
        }
      } else if (plannerScope.watchlistId) {
        plannerScope.watchlistCount = watchlistMap.get(plannerScope.watchlistId)?.tickerCount ?? plannerScope.watchlistCount ?? null;
      }
    }

    updateScopeUI({ fromSettings: true });

    if (plannerScope.mode === 'watchlist' && plannerScope.watchlistId) {
      loadWatchlistEntries(plannerScope.watchlistId, { silent: true }).catch((error) => {
        console.warn('Failed to load watchlist entries after refresh', error);
      });
    }
  } catch (error) {
    console.error('Failed to load watchlists', error);
    if (!silent && inputs.watchlistSummary) {
      inputs.watchlistSummary.textContent = `Failed to load watchlists: ${error.message}`;
    }
  } finally {
    watchlistLoading = false;
    updateScopeUI({ fromSettings: true });
  }
}

function renderWatchlistEntries(watchlistId, entries) {
  if (!inputs.watchlistEntriesBody) return;
  const body = inputs.watchlistEntriesBody;
  body.innerHTML = '';

  if (!entries || entries.length === 0) {
    const row = document.createElement('tr');
    const cell = document.createElement('td');
    cell.colSpan = 5;
    cell.className = 'muted';
    cell.textContent = 'No tickers in this watchlist yet.';
    row.appendChild(cell);
    body.appendChild(row);
    return;
  }

  entries.forEach((entry) => {
    const row = document.createElement('tr');

    const tickerCell = document.createElement('td');
    tickerCell.textContent = entry.ticker;
    row.appendChild(tickerCell);

    const nameCell = document.createElement('td');
    nameCell.textContent = entry.name || '—';
    row.appendChild(nameCell);

    const exchangeCell = document.createElement('td');
    const exchangeParts = [entry.exchange, entry.country].filter(Boolean);
    exchangeCell.textContent = exchangeParts.length ? exchangeParts.join(' • ') : '—';
    row.appendChild(exchangeCell);

    const lastSeenCell = document.createElement('td');
    lastSeenCell.textContent = entry.last_seen_at ? formatRelativeTimestamp(entry.last_seen_at) : '—';
    row.appendChild(lastSeenCell);

    const actionsCell = document.createElement('td');
    actionsCell.className = 'watchlist-entry__actions';
    const removeBtn = document.createElement('button');
    removeBtn.type = 'button';
    removeBtn.className = 'watchlist-remove';
    removeBtn.dataset.action = 'remove-watchlist-ticker';
    removeBtn.dataset.ticker = entry.ticker;
    removeBtn.textContent = 'Remove';
    actionsCell.appendChild(removeBtn);
    row.appendChild(actionsCell);

    body.appendChild(row);
  });
}

async function loadWatchlistEntries(watchlistId, { force = false, silent = false } = {}) {
  if (!watchlistId) return;
  if (watchlistEntriesLoading && !force) return;
  watchlistEntriesLoading = true;

  if (!silent && inputs.watchlistEntriesBody) {
    inputs.watchlistEntriesBody.innerHTML = '<tr><td colspan="5" class="muted">Loading watchlist members…</td></tr>';
  }

  try {
    const { data, error } = await supabase
      .from('watchlist_entries')
      .select('ticker, notes, added_at, tickers (name, exchange, country, status, last_seen_at)')
      .eq('watchlist_id', watchlistId)
      .is('removed_at', null)
      .order('rank', { ascending: true, nullsLast: true })
      .order('ticker', { ascending: true });

    if (error) throw error;

    const entries = (data ?? []).map((row) => ({
      ticker: row.ticker,
      notes: row.notes ?? null,
      added_at: row.added_at ?? null,
      name: row.tickers?.name ?? null,
      exchange: row.tickers?.exchange ?? null,
      country: row.tickers?.country ?? null,
      status: row.tickers?.status ?? null,
      last_seen_at: row.tickers?.last_seen_at ?? null
    }));

    watchlistEntriesCache.set(watchlistId, entries);
    renderWatchlistEntries(watchlistId, entries);
  } catch (error) {
    console.error('Failed to load watchlist entries', error);
    if (!silent && inputs.watchlistEntriesBody) {
      inputs.watchlistEntriesBody.innerHTML = `<tr><td colspan="5" class="muted">Failed to load watchlist entries: ${error.message}</td></tr>`;
    }
  } finally {
    watchlistEntriesLoading = false;
  }
}

function setNotificationStatus(message = '', tone = 'muted') {
  if (!inputs.notificationStatus) return;
  inputs.notificationStatus.textContent = message;
  if (tone === 'error') {
    inputs.notificationStatus.style.color = '#b91c1c';
  } else if (tone === 'success') {
    inputs.notificationStatus.style.color = '#047857';
  } else {
    inputs.notificationStatus.style.color = 'var(--muted,#475569)';
  }
}

function getSelectedConvictionLevels() {
  const selections = [];
  if (inputs.notificationConvictionVeryHigh?.checked) selections.push('very_high');
  if (inputs.notificationConvictionHigh?.checked) selections.push('high');
  if (inputs.notificationConvictionMedium?.checked) selections.push('medium');
  return selections;
}

function normalizeConvictionLabel(value) {
  if (!value) return 'Unknown';
  const normalized = value.toString().toLowerCase();
  if (normalized === 'very_high') return 'Very high';
  if (normalized === 'high') return 'High';
  if (normalized === 'medium') return 'Medium';
  if (normalized === 'low') return 'Low';
  return value.toString();
}

function formatChannelFilters(channel) {
  const parts = [];
  if (channel.minScore != null) {
    parts.push(`Score ≥ ${Math.round(channel.minScore)}`);
  }
  if (channel.convictionLevels?.length) {
    const labels = channel.convictionLevels.map((level) => normalizeConvictionLabel(level));
    parts.push(`Conviction: ${labels.join(', ')}`);
  } else {
    parts.push('Conviction: all');
  }
  if (channel.watchlistIds?.length) {
    const names = channel.watchlistIds
      .map((id) => watchlistMap.get(id)?.name ?? watchlistMap.get(id)?.slug ?? id)
      .filter(Boolean);
    parts.push(`Watchlists: ${names.join(', ')}`);
  } else {
    parts.push('Watchlists: all');
  }
  return parts.join(' · ');
}

function renderNotificationChannels() {
  if (!inputs.notificationList) return;
  const body = inputs.notificationList;
  body.innerHTML = '';

  if (!notificationChannels.length) {
    const row = document.createElement('tr');
    const cell = document.createElement('td');
    cell.colSpan = 5;
    cell.className = 'notification-empty';
    cell.textContent = 'No notification channels configured yet.';
    row.appendChild(cell);
    body.appendChild(row);
    return;
  }

  notificationChannels.forEach((channel) => {
    const row = document.createElement('tr');

    const nameCell = document.createElement('td');
    const label = document.createElement('div');
    label.textContent = channel.label || 'Untitled channel';
    label.style.fontWeight = '600';
    const type = document.createElement('div');
    type.className = 'muted';
    type.textContent = channel.type === 'email' ? 'Email' : 'Slack webhook';
    nameCell.append(label, type);
    row.appendChild(nameCell);

    const targetCell = document.createElement('td');
    targetCell.textContent = channel.target;
    row.appendChild(targetCell);

    const filterCell = document.createElement('td');
    filterCell.textContent = formatChannelFilters(channel);
    row.appendChild(filterCell);

    const statusCell = document.createElement('td');
    statusCell.textContent = channel.isActive ? 'Active' : 'Paused';
    if (!channel.isActive) {
      statusCell.className = 'muted';
    }
    row.appendChild(statusCell);

    const actionsCell = document.createElement('td');
    actionsCell.className = 'notification-actions';
    const toggleBtn = document.createElement('button');
    toggleBtn.type = 'button';
    toggleBtn.className = 'notification-action';
    toggleBtn.dataset.notifyAction = 'toggle';
    toggleBtn.dataset.notifyId = channel.id;
    toggleBtn.dataset.notifyNext = channel.isActive ? 'pause' : 'activate';
    toggleBtn.textContent = channel.isActive ? 'Pause' : 'Activate';
    actionsCell.appendChild(toggleBtn);

    const deleteBtn = document.createElement('button');
    deleteBtn.type = 'button';
    deleteBtn.className = 'notification-action danger';
    deleteBtn.dataset.notifyAction = 'delete';
    deleteBtn.dataset.notifyId = channel.id;
    deleteBtn.textContent = 'Delete';
    actionsCell.appendChild(deleteBtn);

    row.appendChild(actionsCell);
    body.appendChild(row);
  });
}

function renderNotificationEvents() {
  if (!inputs.notificationEventsBody) return;
  const body = inputs.notificationEventsBody;
  body.innerHTML = '';

  if (!notificationEvents.length) {
    const row = document.createElement('tr');
    const cell = document.createElement('td');
    cell.colSpan = 5;
    cell.className = 'notification-empty';
    cell.textContent = 'Alerts will appear after the next deep dive.';
    row.appendChild(cell);
    body.appendChild(row);
    return;
  }

  notificationEvents.forEach((event) => {
    const row = document.createElement('tr');

    const timeCell = document.createElement('td');
    timeCell.className = 'notification-datetime';
    const timestamp = event.dispatchedAt || event.createdAt;
    timeCell.textContent = formatRelativeTimestamp(timestamp);
    row.appendChild(timeCell);

    const tickerCell = document.createElement('td');
    if (event.ticker) {
      const link = document.createElement('a');
      const params = new URLSearchParams({ ticker: event.ticker });
      if (event.runId) params.set('run', event.runId);
      link.href = `/ticker.html?${params.toString()}`;
      link.textContent = event.ticker;
      link.target = '_blank';
      link.rel = 'noreferrer noopener';
      tickerCell.appendChild(link);
    } else {
      tickerCell.textContent = '—';
    }
    row.appendChild(tickerCell);

    const channelCell = document.createElement('td');
    const channelLabel = event.channelLabel || (event.channelType === 'email' ? 'Email channel' : 'Slack webhook');
    channelCell.textContent = channelLabel;
    row.appendChild(channelCell);

    const convictionCell = document.createElement('td');
    convictionCell.className = 'notification-conviction';
    convictionCell.textContent = event.conviction ? normalizeConvictionLabel(event.conviction) : '—';
    row.appendChild(convictionCell);

    const statusCell = document.createElement('td');
    const badge = document.createElement('span');
    badge.className = 'notification-status-badge';
    const state = event.status || 'pending';
    badge.dataset.state = state;
    badge.textContent = state === 'sent' ? 'Delivered' : state === 'failed' ? 'Failed' : 'Pending';
    statusCell.appendChild(badge);
    row.appendChild(statusCell);

    body.appendChild(row);
  });
}

async function loadNotificationChannels({ silent = false } = {}) {
  if (!authContext.isAdmin) {
    notificationChannels = [];
    renderNotificationChannels();
    return;
  }
  if (notificationsLoading) return;
  notificationsLoading = true;
  if (!silent) {
    setNotificationStatus('Loading notification channels…');
  }
  try {
    const { data, error } = await supabase
      .from('notification_channels')
      .select('id, label, type, target, is_active, min_score, conviction_levels, watchlist_ids, created_at')
      .order('created_at', { ascending: false });
    if (error) throw error;
    notificationChannels = (data ?? []).map((row) => ({
      id: row.id,
      label: row.label ?? 'Notification channel',
      type: row.type === 'slack_webhook' ? 'slack_webhook' : 'email',
      target: row.target ?? '',
      isActive: row.is_active !== false,
      minScore: row.min_score != null ? Number(row.min_score) : null,
      convictionLevels: Array.isArray(row.conviction_levels) ? row.conviction_levels : [],
      watchlistIds: Array.isArray(row.watchlist_ids) ? row.watchlist_ids : [],
      createdAt: row.created_at ?? null
    }));
    renderNotificationChannels();
    if (!silent) {
      setNotificationStatus(notificationChannels.length ? '' : 'Add a channel to start receiving alerts.');
    }
  } catch (error) {
    console.error('Failed to load notification channels', error);
    setNotificationStatus(`Failed to load channels: ${error.message}`, 'error');
  } finally {
    notificationsLoading = false;
  }
}

async function loadNotificationEvents({ silent = false } = {}) {
  if (!authContext.isAdmin) {
    notificationEvents = [];
    renderNotificationEvents();
    return;
  }
  if (notificationEventsLoading) return;
  notificationEventsLoading = true;
  try {
    let query = supabase
      .from('notification_event_summaries')
      .select('id, run_id, ticker, conviction, verdict, ensemble_score, status, created_at, dispatched_at, channel_label, channel_type, channel_target')
      .order('created_at', { ascending: false })
      .limit(activeRunId ? 30 : 20);
    if (activeRunId) {
      query = query.eq('run_id', activeRunId);
    }
    const { data, error } = await query;
    if (error) throw error;
    notificationEvents = (data ?? []).map((row) => ({
      id: row.id,
      runId: row.run_id ?? null,
      ticker: row.ticker ?? null,
      conviction: row.conviction ?? null,
      verdict: row.verdict ?? null,
      ensembleScore: row.ensemble_score != null ? Number(row.ensemble_score) : null,
      status: (row.status ?? 'pending').toLowerCase(),
      createdAt: row.created_at ?? null,
      dispatchedAt: row.dispatched_at ?? null,
      channelLabel: row.channel_label ?? null,
      channelType: row.channel_type ?? null,
      channelTarget: row.channel_target ?? null
    }));
    renderNotificationEvents();
  } catch (error) {
    console.warn('Failed to load notification events', error);
    if (!silent) {
      setNotificationStatus(`Failed to load recent alerts: ${error.message}`, 'error');
    }
  } finally {
    notificationEventsLoading = false;
  }
}

async function refreshNotificationData({ silent = false } = {}) {
  await Promise.all([
    loadNotificationChannels({ silent }),
    loadNotificationEvents({ silent: true })
  ]);
}

async function submitNotificationChannel(event) {
  event.preventDefault();
  if (!authContext.isAdmin) {
    setNotificationStatus('Admin session required to configure alerts.', 'error');
    return;
  }
  if (notificationSubmitting) return;

  const type = inputs.notificationType?.value === 'slack_webhook' ? 'slack_webhook' : 'email';
  const label = (inputs.notificationLabel?.value || '').trim();
  const target = (inputs.notificationTarget?.value || '').trim();
  const minScoreRaw = inputs.notificationMinScore?.value;
  const convictionLevels = getSelectedConvictionLevels();
  const watchlistId = inputs.notificationWatchlist?.value || '';

  if (!label) {
    setNotificationStatus('Add a descriptive label for this channel.', 'error');
    inputs.notificationLabel?.focus();
    return;
  }

  if (!target) {
    setNotificationStatus('Provide an email address or webhook URL.', 'error');
    inputs.notificationTarget?.focus();
    return;
  }

  if (type === 'email' && !/.+@.+\..+/.test(target)) {
    setNotificationStatus('Enter a valid email address.', 'error');
    inputs.notificationTarget?.focus();
    return;
  }

  if (type === 'slack_webhook' && !/^https:\/\//i.test(target)) {
    setNotificationStatus('Slack webhooks must begin with https://', 'error');
    inputs.notificationTarget?.focus();
    return;
  }

  const minScore = Number(minScoreRaw);
  const payload = {
    type,
    label,
    target,
    is_active: true,
    min_score: Number.isFinite(minScore) && minScore >= 0 && minScore <= 100 ? minScore : null,
    conviction_levels: convictionLevels,
    watchlist_ids: watchlistId ? [watchlistId] : [],
    metadata: { source: 'planner' }
  };

  notificationSubmitting = true;
  if (inputs.notificationSaveBtn) inputs.notificationSaveBtn.disabled = true;
  setNotificationStatus('Saving channel…');

  try {
    const { error } = await supabase.from('notification_channels').insert(payload);
    if (error) throw error;
    setNotificationStatus('Channel saved.', 'success');
    inputs.notificationLabel && (inputs.notificationLabel.value = '');
    inputs.notificationTarget && (inputs.notificationTarget.value = '');
    inputs.notificationMinScore && (inputs.notificationMinScore.value = '');
    if (inputs.notificationConvictionVeryHigh) inputs.notificationConvictionVeryHigh.checked = true;
    if (inputs.notificationConvictionHigh) inputs.notificationConvictionHigh.checked = true;
    if (inputs.notificationConvictionMedium) inputs.notificationConvictionMedium.checked = false;
    if (inputs.notificationWatchlist) inputs.notificationWatchlist.value = '';
    await loadNotificationChannels({ silent: true });
  } catch (error) {
    console.error('Failed to create notification channel', error);
    setNotificationStatus(`Failed to save channel: ${error.message}`, 'error');
  } finally {
    notificationSubmitting = false;
    if (inputs.notificationSaveBtn) inputs.notificationSaveBtn.disabled = false;
  }
}

async function toggleNotificationChannel(channelId, nextState) {
  if (!authContext.isAdmin || !channelId) return;
  try {
    const channel = notificationChannels.find((entry) => entry.id === channelId);
    const desired = typeof nextState === 'boolean' ? nextState : !(channel?.isActive ?? true);
    const { error } = await supabase
      .from('notification_channels')
      .update({ is_active: desired })
      .eq('id', channelId);
    if (error) throw error;
    await loadNotificationChannels({ silent: true });
    setNotificationStatus(desired ? 'Channel activated.' : 'Channel paused.', 'success');
  } catch (error) {
    console.error('Failed to toggle notification channel', error);
    setNotificationStatus(`Failed to update channel: ${error.message}`, 'error');
  }
}

async function deleteNotificationChannel(channelId) {
  if (!authContext.isAdmin || !channelId) return;
  const channel = notificationChannels.find((entry) => entry.id === channelId);
  const label = channel?.label ?? 'this channel';
  if (!window.confirm(`Remove ${label}? Alerts will no longer be delivered.`)) {
    return;
  }
  try {
    const { error } = await supabase.from('notification_channels').delete().eq('id', channelId);
    if (error) throw error;
    await loadNotificationChannels({ silent: true });
    setNotificationStatus('Channel deleted.', 'success');
  } catch (error) {
    console.error('Failed to delete notification channel', error);
    setNotificationStatus(`Failed to delete channel: ${error.message}`, 'error');
  }
}

function handleNotificationAction(event) {
  const target = event.target;
  if (!(target instanceof HTMLElement)) return;
  const actionButton = target.closest('[data-notify-action]');
  if (!(actionButton instanceof HTMLElement)) return;
  const id = actionButton.dataset.notifyId;
  if (!id) return;
  const action = actionButton.dataset.notifyAction;
  if (action === 'toggle') {
    const next = actionButton.dataset.notifyNext === 'activate';
    toggleNotificationChannel(id, next);
  } else if (action === 'delete') {
    deleteNotificationChannel(id);
  }
}

function handleWatchlistSelect() {
  const settings = getSettingsFromInputs();
  persistSettings(settings);
  plannerScope = { ...defaults.scope, ...settings.scope };
  updateScopeUI();
  if (plannerScope.mode === 'watchlist' && plannerScope.watchlistId) {
    loadWatchlistEntries(plannerScope.watchlistId, { silent: false }).catch((error) => {
      console.warn('Watchlist entry refresh failed', error);
    });
  }
  updateCostOutput();
}

function handleScopeChange() {
  const mode = getSelectedScopeMode();
  plannerScope.mode = mode;
  if (mode === 'watchlist' && !plannerScope.watchlistId && watchlists.length) {
    const first = watchlists[0];
    plannerScope.watchlistId = first.id;
    plannerScope.watchlistSlug = first.slug ?? null;
    plannerScope.watchlistCount = first.tickerCount ?? null;
  }
  if (mode !== 'custom') {
    plannerScope.customTickers = [];
  } else {
    plannerScope.customTickers = parseCustomTickerInput(inputs.customTickers?.value ?? '');
  }
  applyScopeSettings(plannerScope);
  persistSettings(getSettingsFromInputs());
  updateCostOutput();
}

function handleCustomTickerInput() {
  if (plannerScope.mode !== 'custom') return;
  plannerScope.customTickers = parseCustomTickerInput(inputs.customTickers?.value ?? '');
  persistSettings(getSettingsFromInputs());
  updateScopeUI();
  updateCostOutput();
}

async function handleCreateWatchlist(event) {
  event.preventDefault();
  if (!authContext.isAdmin || !authContext.user) {
    if (inputs.createWatchlistStatus) inputs.createWatchlistStatus.textContent = 'Admin session required.';
    return;
  }

  const name = inputs.watchlistName?.value.trim();
  const slug = inputs.watchlistSlug?.value.trim().toLowerCase();
  const description = inputs.watchlistDescription?.value.trim() || null;

  if (!name || !slug) {
    if (inputs.createWatchlistStatus) inputs.createWatchlistStatus.textContent = 'Name and slug are required.';
    return;
  }

  try {
    if (inputs.createWatchlistStatus) inputs.createWatchlistStatus.textContent = 'Creating watchlist…';
    const { error, data } = await supabase
      .from('watchlists')
      .insert({
        name,
        slug,
        description,
        created_by: authContext.user.id,
        created_by_email: authContext.user.email ?? null
      })
      .select('id, slug, name')
      .single();

    if (error) throw error;

    inputs.watchlistName.value = '';
    inputs.watchlistSlug.value = '';
    if (inputs.watchlistDescription) inputs.watchlistDescription.value = '';

    await loadWatchlists({ silent: true });
    if (data?.id) {
      plannerScope.watchlistId = data.id;
      plannerScope.watchlistSlug = data.slug ?? slug;
      plannerScope.mode = 'watchlist';
      applyScopeSettings(plannerScope);
      persistSettings(getSettingsFromInputs());
      loadWatchlistEntries(plannerScope.watchlistId, { silent: false }).catch((error) => {
        console.warn('Failed to load entries for new watchlist', error);
      });
    }
    if (inputs.createWatchlistStatus) inputs.createWatchlistStatus.textContent = 'Watchlist created.';
  } catch (error) {
    console.error('Failed to create watchlist', error);
    if (inputs.createWatchlistStatus) inputs.createWatchlistStatus.textContent = `Error: ${error.message}`;
  }
}

async function handleAddWatchlistTicker(event) {
  event.preventDefault();
  if (!authContext.isAdmin || !authContext.user) {
    if (inputs.addWatchlistTickerStatus) inputs.addWatchlistTickerStatus.textContent = 'Admin session required.';
    return;
  }
  const watchlistId = plannerScope.watchlistId;
  if (!watchlistId) {
    if (inputs.addWatchlistTickerStatus) inputs.addWatchlistTickerStatus.textContent = 'Select a watchlist first.';
    return;
  }

  const ticker = normalizeTickerInput(inputs.watchlistTicker?.value ?? '');
  if (!ticker) {
    if (inputs.addWatchlistTickerStatus) inputs.addWatchlistTickerStatus.textContent = 'Enter a valid ticker symbol.';
    return;
  }

  const name = inputs.watchlistTickerName?.value.trim() || null;
  const exchange = inputs.watchlistTickerExchange?.value.trim().toUpperCase() || null;
  const country = inputs.watchlistTickerCountry?.value.trim().toUpperCase() || null;
  const notes = inputs.watchlistTickerNotes?.value.trim() || null;

  try {
    if (inputs.addWatchlistTickerStatus) inputs.addWatchlistTickerStatus.textContent = 'Saving ticker…';

    const { error: tickerError } = await supabase
      .from('tickers')
      .upsert({
        ticker,
        name,
        exchange,
        country,
        status: 'active',
        source: 'planner:watchlist'
      }, { onConflict: 'ticker' });

    if (tickerError) throw tickerError;

    const { error: entryError } = await supabase
      .from('watchlist_entries')
      .upsert({
        watchlist_id: watchlistId,
        ticker,
        notes,
        removed_at: null
      });

    if (entryError) throw entryError;

    inputs.watchlistTicker.value = '';
    if (inputs.watchlistTickerName) inputs.watchlistTickerName.value = '';
    if (inputs.watchlistTickerExchange) inputs.watchlistTickerExchange.value = '';
    if (inputs.watchlistTickerCountry) inputs.watchlistTickerCountry.value = '';
    if (inputs.watchlistTickerNotes) inputs.watchlistTickerNotes.value = '';

    watchlistEntriesCache.delete(watchlistId);
    await loadWatchlistEntries(watchlistId, { force: true, silent: false });
    await loadWatchlists({ silent: true });

    if (inputs.addWatchlistTickerStatus) inputs.addWatchlistTickerStatus.textContent = 'Ticker added to watchlist.';
  } catch (error) {
    console.error('Failed to add ticker to watchlist', error);
    if (inputs.addWatchlistTickerStatus) inputs.addWatchlistTickerStatus.textContent = `Error: ${error.message}`;
  }
}

async function removeWatchlistTicker(watchlistId, ticker) {
  try {
    const { error } = await supabase
      .from('watchlist_entries')
      .update({ removed_at: new Date().toISOString() })
      .eq('watchlist_id', watchlistId)
      .eq('ticker', ticker);

    if (error) throw error;

    watchlistEntriesCache.delete(watchlistId);
    await loadWatchlistEntries(watchlistId, { force: true, silent: true });
    await loadWatchlists({ silent: true });
  } catch (error) {
    console.error('Failed to remove watchlist ticker', error);
    if (inputs.scopeStatus) {
      inputs.scopeStatus.textContent = `Failed to remove ${ticker}: ${error.message}`;
    }
  }
}

function handleWatchlistEntryClick(event) {
  const target = event.target;
  if (!target) return;
  const button = target.closest('[data-action="remove-watchlist-ticker"]');
  if (!button) return;
  const ticker = button.dataset.ticker;
  if (!ticker || !plannerScope.watchlistId) return;
  removeWatchlistTicker(plannerScope.watchlistId, ticker);
}

function ensureModelSlug(stageKey, slug) {
  const requested = typeof slug === 'string' ? slug.trim() : '';
  if (modelMap.size === 0) {
    return requested || DEFAULT_STAGE_MODELS[stageKey] || '';
  }
  if (requested && modelMap.has(requested)) {
    return requested;
  }
  const fallback = DEFAULT_STAGE_MODELS[stageKey] || '';
  if (fallback && modelMap.has(fallback)) {
    return fallback;
  }
  const firstOption = modelOptions.length ? modelOptions[0].slug : '';
  if (firstOption && modelMap.has(firstOption)) {
    return firstOption;
  }
  return requested || fallback || '';
}

function normalizeCredentialId(value) {
  if (typeof value !== 'string') return null;
  const trimmed = value.trim();
  return trimmed ? trimmed : null;
}

function parseRunNotes(raw) {
  if (!raw) return {};
  if (typeof raw === 'string') {
    try {
      return JSON.parse(raw);
    } catch (error) {
      console.warn('Failed to parse run notes JSON', error);
      return {};
    }
  }
  if (typeof raw === 'object') {
    return raw ?? {};
  }
  return {};
}

function populateModelSelect(select, stageKey) {
  if (!select) return;
  const previousValue = select.value;
  select.innerHTML = '';

  if (!modelOptions.length) {
    const option = document.createElement('option');
    option.value = '';
    option.textContent = 'No models available';
    select.appendChild(option);
    select.disabled = true;
    return;
  }

  select.disabled = false;
  const providers = new Map();
  modelOptions.forEach((model) => {
    const provider = model.provider || 'other';
    if (!providers.has(provider)) providers.set(provider, []);
    providers.get(provider).push(model);
  });

  if (providers.size > 1) {
    Array.from(providers.keys())
      .sort((a, b) => a.localeCompare(b))
      .forEach((provider) => {
        const group = document.createElement('optgroup');
        group.label = provider.toUpperCase();
        providers.get(provider)
          .slice()
          .sort((a, b) => a.label.localeCompare(b.label))
          .forEach((model) => {
            const option = document.createElement('option');
            option.value = model.slug;
            option.textContent = formatModelOption(model);
            option.dataset.provider = model.provider;
            group.appendChild(option);
          });
        select.appendChild(group);
      });
  } else {
    modelOptions
      .slice()
      .sort((a, b) => a.label.localeCompare(b.label))
      .forEach((model) => {
        const option = document.createElement('option');
        option.value = model.slug;
        option.textContent = formatModelOption(model);
        option.dataset.provider = model.provider;
        select.appendChild(option);
      });
  }

  const desired = ensureModelSlug(stageKey, previousValue);
  if (desired && modelMap.has(desired)) {
    select.value = desired;
  } else {
    select.selectedIndex = 0;
  }
}

function populateCredentialSelect(select) {
  if (!select) return;
  const previousValue = select.value;
  select.innerHTML = '';

  const placeholder = document.createElement('option');
  placeholder.value = '';
  placeholder.textContent = 'Auto-select for provider';
  select.appendChild(placeholder);

  if (!credentialOptions.length) {
    select.disabled = true;
    return;
  }

  select.disabled = false;
  credentialOptions.forEach((credential) => {
    const option = document.createElement('option');
    option.value = credential.id;
    option.textContent = formatCredentialOption(credential);
    option.dataset.provider = credential.provider ?? '';
    select.appendChild(option);
  });

  if (previousValue && credentialMap.has(previousValue)) {
    select.value = previousValue;
  } else {
    select.value = '';
  }
}

function populateModelControls() {
  populateModelSelect(inputs.stage1Model, 'stage1');
  populateModelSelect(inputs.stage2Model, 'stage2');
  populateModelSelect(inputs.stage3Model, 'stage3');
}

function populateCredentialControls() {
  populateCredentialSelect(inputs.stage1Credential);
  populateCredentialSelect(inputs.stage2Credential);
  populateCredentialSelect(inputs.stage3Credential);
}

function toggleNotice(element, show) {
  if (!element) return;
  if (show) {
    element.hidden = false;
    element.removeAttribute('hidden');
  } else {
    element.hidden = true;
    element.setAttribute('hidden', '');
  }
}

function updateModelNotice() {
  toggleNotice(notices.modelFallback, modelFallbackActive);
}

function updateCredentialNotice() {
  const empty = credentialOptions.length === 0;
  toggleNotice(notices.credentialEmpty, empty);
}

function initCredentialManager() {
  const modal = document.getElementById('credentialModal');
  const triggers = Array.from(document.querySelectorAll('[data-open-credential-manager]'));

  if (!modal || !triggers.length) return null;

  const statusEl = modal.querySelector('#credentialStatus');
  const lockedEl = modal.querySelector('#credentialLocked');
  const lockedTitleEl = lockedEl?.querySelector('[data-locked-title]');
  const lockedMessageEl = lockedEl?.querySelector('[data-locked-message]');
  const lockedLoginEl = lockedEl?.querySelector('[data-locked-login]');
  const formEl = modal.querySelector('#credentialForm');
  const listEl = modal.querySelector('#credentialList');
  const idInput = modal.querySelector('#credentialId');
  const providerInput = modal.querySelector('#credentialProvider');
  const labelInput = modal.querySelector('#credentialLabel');
  const tierInput = modal.querySelector('#credentialTier');
  const scopesInput = modal.querySelector('#credentialScopes');
  const keyInput = modal.querySelector('#credentialKey');
  const activeInput = modal.querySelector('#credentialActive');
  const updatedEl = modal.querySelector('#credentialUpdated');
  const copyBtn = modal.querySelector('#credentialCopy');
  const discardBtn = modal.querySelector('#credentialDiscard');
  const saveBtn = modal.querySelector('#credentialSave');
  const newBtn = modal.querySelector('#credentialNew');
  const refreshBtn = modal.querySelector('#credentialRefresh');
  const testBtn = modal.querySelector('#credentialTest');
  const closeButtons = Array.from(modal.querySelectorAll('[data-credential-close]'));

  if (lockedLoginEl && typeof window !== 'undefined') {
    try {
      const loginUrl = new URL('/login.html', window.location.origin);
      const basePath = `${window.location.pathname}${window.location.search}` || '/planner.html';
      const redirectTarget = basePath.startsWith('/planner') ? `${basePath}#api-registry` : '/planner.html#api-registry';
      loginUrl.searchParams.set('redirect', redirectTarget);
      lockedLoginEl.href = `${loginUrl.pathname}${loginUrl.search}`;
    } catch (error) {
      console.warn('Unable to prepare credential login redirect', error);
    }
  }

  let credentials = [];
  let activeId = null;
  let isOpen = false;
  let isLoading = false;
  let isSaving = false;
  let isDirty = false;
  let suppressDirty = false;
  let lastTrigger = null;

  const formatTimestamp = (value) => {
    if (!value) return '—';
    try {
      const timestamp = new Date(value);
      if (Number.isNaN(timestamp.getTime())) return '—';
      return new Intl.DateTimeFormat(undefined, { dateStyle: 'medium', timeStyle: 'short' }).format(timestamp);
    } catch (error) {
      return '—';
    }
  };

  const setStatus = (text, tone = 'info') => {
    if (!statusEl) return;
    statusEl.textContent = text || '';
    statusEl.dataset.tone = text ? tone : '';
  };

  const defaultTestPrompt = 'Return "Yes, I\'m working." if you are receiving this.';

  const connectionTargets = {
    openai: {
      label: 'OpenAI',
      ping: {
        endpoint: 'https://api.openai.com/v1/models',
        headers: (key) => ({
          Authorization: `Bearer ${key}`,
          Accept: 'application/json'
        })
      },
      prompt: {
        endpoint: 'https://api.openai.com/v1/chat/completions',
        method: 'POST',
        model: 'gpt-4o-mini',
        modelLabel: 'gpt-4o-mini',
        headers: (key) => ({
          Authorization: `Bearer ${key}`,
          Accept: 'application/json',
          'Content-Type': 'application/json'
        }),
        body: (question, promptConfig) => ({
          model: promptConfig?.model || 'gpt-4o-mini',
          temperature: 0,
          max_tokens: 80,
          messages: [
            { role: 'system', content: 'You are a status probe that confirms connectivity in one short sentence.' },
            { role: 'user', content: question }
          ]
        }),
        parse: (payload) => payload?.choices?.[0]?.message?.content?.trim() || ''
      }
    },
    openrouter: {
      label: 'OpenRouter',
      ping: {
        endpoint: 'https://openrouter.ai/api/v1/models',
        headers: (key) => ({
          Authorization: `Bearer ${key}`,
          Accept: 'application/json'
        })
      },
      prompt: {
        endpoint: 'https://openrouter.ai/api/v1/chat/completions',
        method: 'POST',
        model: 'openrouter/auto',
        modelLabel: 'openrouter/auto',
        headers: (key) => {
          const headers = {
            Authorization: `Bearer ${key}`,
            Accept: 'application/json',
            'Content-Type': 'application/json',
            'X-Title': 'FutureFunds Planner'
          };
          if (typeof window !== 'undefined' && window?.location?.origin) {
            const referer = window.location.origin;
            if (/^https?:/i.test(referer)) {
              headers['HTTP-Referer'] = referer;
            }
          }
          return headers;
        },
        body: (question, promptConfig) => ({
          model: promptConfig?.model || 'openrouter/auto',
          temperature: 0,
          max_tokens: 80,
          messages: [
            { role: 'system', content: 'You are a status probe that confirms connectivity in one short sentence.' },
            { role: 'user', content: question }
          ]
        }),
        parse: (payload) => payload?.choices?.[0]?.message?.content?.trim() || ''
      }
    },
    anthropic: {
      label: 'Anthropic',
      ping: {
        endpoint: 'https://api.anthropic.com/v1/models',
        headers: (key) => ({
          'x-api-key': key,
          'anthropic-version': '2023-06-01',
          Accept: 'application/json'
        })
      },
      prompt: {
        endpoint: 'https://api.anthropic.com/v1/messages',
        method: 'POST',
        model: 'claude-3-haiku-20240307',
        modelLabel: 'claude-3-haiku-20240307',
        headers: (key) => ({
          'x-api-key': key,
          'anthropic-version': '2023-06-01',
          Accept: 'application/json',
          'Content-Type': 'application/json'
        }),
        body: (question, promptConfig) => ({
          model: promptConfig?.model || 'claude-3-haiku-20240307',
          max_tokens: 80,
          system: 'You are a status probe that confirms connectivity in one short sentence.',
          messages: [
            { role: 'user', content: question }
          ]
        }),
        parse: (payload) => {
          if (Array.isArray(payload?.content)) {
            return payload.content.map((part) => part?.text || '').join('\n').trim();
          }
          if (typeof payload?.content === 'string') {
            return payload.content.trim();
          }
          if (typeof payload?.output_text === 'string') {
            return payload.output_text.trim();
          }
          return '';
        }
      }
<<<<<<< HEAD
    }
  };

  const promptInput = modal.querySelector('#credentialTestPrompt');
  const responseEl = modal.querySelector('#credentialTestResponse');
  const responseMetaEl = modal.querySelector('#credentialTestMeta');
  const responseBodyEl = modal.querySelector('#credentialTestReply');
  const testHintEl = modal.querySelector('#credentialTestHint');
  const initialPromptValue = (promptInput?.value && promptInput.value.trim()) || defaultTestPrompt;
  if (promptInput) {
    promptInput.value = initialPromptValue;
  }

  const ensurePromptValue = () => {
    if (promptInput && !promptInput.value.trim()) {
      promptInput.value = initialPromptValue;
    }
  };

  const formatEndpoint = (value) => {
    if (!value) return '';
    try {
      const url = new URL(value);
      return `${url.origin}${url.pathname}`.replace(/\/$/, url.pathname === '/' ? '/' : '');
    } catch (error) {
      return value;
    }
  };

  const updateTestHint = () => {
    if (!testHintEl) return;
    const rawProvider = (providerInput?.value || '').trim();
    if (!rawProvider) {
      testHintEl.textContent = 'Add a provider id above (for example, openrouter) to see how the connectivity check runs.';
      return;
    }

    const normalized = rawProvider.toLowerCase();
    const lookupKey = normalized.replace(/[^a-z0-9]/g, '');
    const target = connectionTargets[lookupKey] || connectionTargets[normalized];

    if (!target) {
      testHintEl.textContent = `No automated connection test is configured for “${rawProvider}”.`;
      return;
    }

    const details = [];
    if (target.ping?.endpoint) {
      details.push(`Pings ${formatEndpoint(target.ping.endpoint)} to confirm the key`);
    }
    if (target.prompt?.endpoint) {
      const endpointLabel = formatEndpoint(target.prompt.endpoint);
      const modelLabel = target.prompt.modelLabel || target.prompt.model;
      if (modelLabel) {
        details.push(`Sends your question to ${endpointLabel} using ${modelLabel}`);
      } else {
        details.push(`Sends your question to ${endpointLabel}`);
      }
    }

    if (!details.length) {
      testHintEl.textContent = `No live requests are configured for ${target.label || rawProvider}.`;
      return;
    }

    testHintEl.textContent = `${details.join('. ')}.`;
  };

  updateTestHint();

  const hideTestResponse = () => {
    if (responseEl) {
      responseEl.hidden = true;
    }
    if (responseMetaEl) responseMetaEl.textContent = '';
    if (responseBodyEl) responseBodyEl.textContent = '';
  };

  const showTestResponse = (text, target, meta = {}) => {
    if (!responseEl) return;
    responseEl.hidden = false;
    if (responseBodyEl) {
      responseBodyEl.textContent = text || 'No response text returned.';
    }
    if (responseMetaEl) {
      const parts = [];
      const label = meta.providerLabel || target?.label;
      if (label) parts.push(label);
      const modelLabel = meta.modelLabel || meta.model || target?.prompt?.modelLabel || target?.prompt?.model;
      if (modelLabel) parts.push(modelLabel);
      const timestamp = formatTimestamp(new Date());
      if (timestamp && timestamp !== '—') parts.push(timestamp);
      responseMetaEl.textContent = parts.join(' • ');
    }
  };

  if (providerInput) {
    providerInput.addEventListener('input', () => {
      updateTestHint();
      hideTestResponse();
    });
  }

  const createTimeoutSignal = (ms = 8000) => {
    if (typeof AbortSignal !== 'undefined' && typeof AbortSignal.timeout === 'function') {
      try {
        return AbortSignal.timeout(ms);
      } catch (error) {
        console.warn('AbortSignal timeout creation failed', error);
      }
    }
    return null;
  };

  const readResponseSnapshot = async (response) => {
    let payload = null;
    let detail = '';
    try {
      const clone = response.clone();
      const contentType = clone.headers.get('content-type') ?? '';
      if (contentType.includes('application/json')) {
        payload = await clone.json();
        detail =
          (typeof payload?.error === 'string' && payload.error) ||
          (typeof payload?.error?.message === 'string' && payload.error.message) ||
          (typeof payload?.message === 'string' && payload.message) ||
          '';
      } else {
        const text = await clone.text();
        detail = text ? text.slice(0, 200).trim() : '';
      }
    } catch (error) {
      detail = '';
    }
    return { payload, detail };
  };

  const runPingTest = async ({ target, apiKey }) => {
    if (!target?.ping) return null;
    const headers = target.ping.headers(apiKey);
    const controller = createTimeoutSignal(8000);
    const response = await fetch(target.ping.endpoint, {
      method: 'GET',
      headers,
      signal: controller ?? undefined
    });
    const { detail } = await readResponseSnapshot(response);
    if (!response.ok) {
      const statusLabel = `${response.status} ${response.statusText || ''}`.trim();
      const reason = detail ? `${statusLabel} — ${detail}` : statusLabel || 'Connection check failed';
      const error = new Error(reason);
      error.status = statusLabel;
      error.detail = detail;
      error.authFailure = response.status === 401 || response.status === 403;
      error.stage = 'ping';
      throw error;
=======
>>>>>>> 447567e2
    }
    return true;
  };

  const runPromptTest = async ({ target, apiKey, promptText }) => {
    if (!target?.prompt) return { answer: '' };
    const promptConfig = target.prompt;
    const headers = promptConfig.headers(apiKey);
    const method = promptConfig.method || 'POST';
    const bodyPayload = typeof promptConfig.body === 'function'
      ? promptConfig.body(promptText, promptConfig, target)
      : promptConfig.body;
    const controller = createTimeoutSignal(12000);
    const response = await fetch(target.prompt.endpoint, {
      method,
      headers,
      body: method.toUpperCase() === 'GET' ? undefined : JSON.stringify(bodyPayload),
      signal: controller ?? undefined
    });
    const { payload, detail } = await readResponseSnapshot(response);
    if (!response.ok) {
      const statusLabel = `${response.status} ${response.statusText || ''}`.trim();
      const reason = detail ? `${statusLabel} — ${detail}` : statusLabel || 'Prompt request failed';
      const error = new Error(reason);
      error.status = statusLabel;
      error.detail = detail;
      error.authFailure = response.status === 401 || response.status === 403;
      error.stage = 'prompt';
      throw error;
    }
    const parsed = typeof promptConfig.parse === 'function' ? promptConfig.parse(payload) : '';
    const answer = (typeof parsed === 'string' ? parsed : '')?.trim();
    const modelId = promptConfig.model || null;
    if (answer) {
      return { answer, model: modelId };
    }
    if (detail) {
      return { answer: detail, model: modelId };
    }
    if (typeof payload === 'string' && payload.trim()) {
      return { answer: payload.trim(), model: modelId };
    }
    return { answer: 'No response text returned.', model: modelId };
  };

  const promptInput = modal.querySelector('#credentialTestPrompt');
  const responseEl = modal.querySelector('#credentialTestResponse');
  const responseMetaEl = modal.querySelector('#credentialTestMeta');
  const responseBodyEl = modal.querySelector('#credentialTestReply');
  const testHintEl = modal.querySelector('#credentialTestHint');
  const initialPromptValue = (promptInput?.value && promptInput.value.trim()) || defaultTestPrompt;
  if (promptInput) {
    promptInput.value = initialPromptValue;
  }

  const ensurePromptValue = () => {
    if (promptInput && !promptInput.value.trim()) {
      promptInput.value = initialPromptValue;
    }
  };

  const formatEndpoint = (value) => {
    if (!value) return '';
    try {
      const url = new URL(value);
      return `${url.origin}${url.pathname}`.replace(/\/$/, url.pathname === '/' ? '/' : '');
    } catch (error) {
      return value;
    }
  };

  const updateTestHint = () => {
    if (!testHintEl) return;
    const rawProvider = (providerInput?.value || '').trim();
    if (!rawProvider) {
      testHintEl.textContent = 'Add a provider id above (for example, openrouter) to see how the connectivity check runs.';
      return;
    }

    const normalized = rawProvider.toLowerCase();
    const lookupKey = normalized.replace(/[^a-z0-9]/g, '');
    const target = connectionTargets[lookupKey] || connectionTargets[normalized];

    if (!target) {
      testHintEl.textContent = `No automated connection test is configured for “${rawProvider}”.`;
      return;
    }

    const details = [];
    if (target.ping?.endpoint) {
      details.push(`Pings ${formatEndpoint(target.ping.endpoint)} to confirm the key`);
    }
    if (target.prompt?.endpoint) {
      const endpointLabel = formatEndpoint(target.prompt.endpoint);
      const modelLabel = target.prompt.modelLabel || target.prompt.model;
      if (modelLabel) {
        details.push(`Sends your question to ${endpointLabel} using ${modelLabel}`);
      } else {
        details.push(`Sends your question to ${endpointLabel}`);
      }
    }

    if (!details.length) {
      testHintEl.textContent = `No live requests are configured for ${target.label || rawProvider}.`;
      return;
    }

    testHintEl.textContent = `${details.join('. ')}.`;
  };

  updateTestHint();

  const hideTestResponse = () => {
    if (responseEl) {
      responseEl.hidden = true;
    }
    if (responseMetaEl) responseMetaEl.textContent = '';
    if (responseBodyEl) responseBodyEl.textContent = '';
  };

  const showTestResponse = (text, target, meta = {}) => {
    if (!responseEl) return;
    responseEl.hidden = false;
    if (responseBodyEl) {
      responseBodyEl.textContent = text || 'No response text returned.';
    }
    if (responseMetaEl) {
      const parts = [];
      const label = meta.providerLabel || target?.label;
      if (label) parts.push(label);
      const modelLabel = meta.modelLabel || meta.model || target?.prompt?.modelLabel || target?.prompt?.model;
      if (modelLabel) parts.push(modelLabel);
      const timestamp = formatTimestamp(new Date());
      if (timestamp && timestamp !== '—') parts.push(timestamp);
      responseMetaEl.textContent = parts.join(' • ');
    }
  };

  if (providerInput) {
    providerInput.addEventListener('input', () => {
      updateTestHint();
      hideTestResponse();
    });
  }

  const createTimeoutSignal = (ms = 8000) => {
    if (typeof AbortSignal !== 'undefined' && typeof AbortSignal.timeout === 'function') {
      try {
        return AbortSignal.timeout(ms);
      } catch (error) {
        console.warn('AbortSignal timeout creation failed', error);
      }
    }
    return null;
  };

  const readResponseSnapshot = async (response) => {
    let payload = null;
    let detail = '';
    try {
      const clone = response.clone();
      const contentType = clone.headers.get('content-type') ?? '';
      if (contentType.includes('application/json')) {
        payload = await clone.json();
        detail =
          (typeof payload?.error === 'string' && payload.error) ||
          (typeof payload?.error?.message === 'string' && payload.error.message) ||
          (typeof payload?.message === 'string' && payload.message) ||
          '';
      } else {
        const text = await clone.text();
        detail = text ? text.slice(0, 200).trim() : '';
      }
    } catch (error) {
      detail = '';
    }
    return { payload, detail };
  };

  const runPingTest = async ({ target, apiKey }) => {
    if (!target?.ping) return null;
    const headers = target.ping.headers(apiKey);
    const controller = createTimeoutSignal(8000);
    const response = await fetch(target.ping.endpoint, {
      method: 'GET',
      headers,
      signal: controller ?? undefined
    });
    const { detail } = await readResponseSnapshot(response);
    if (!response.ok) {
      const statusLabel = `${response.status} ${response.statusText || ''}`.trim();
      const reason = detail ? `${statusLabel} — ${detail}` : statusLabel || 'Connection check failed';
      const error = new Error(reason);
      error.status = statusLabel;
      error.detail = detail;
      error.authFailure = response.status === 401 || response.status === 403;
      error.stage = 'ping';
      throw error;
    }
    return true;
  };

  const runPromptTest = async ({ target, apiKey, promptText }) => {
    if (!target?.prompt) return { answer: '' };
    const promptConfig = target.prompt;
    const headers = promptConfig.headers(apiKey);
    const method = promptConfig.method || 'POST';
    const bodyPayload = typeof promptConfig.body === 'function'
      ? promptConfig.body(promptText, promptConfig, target)
      : promptConfig.body;
    const controller = createTimeoutSignal(12000);
    const response = await fetch(target.prompt.endpoint, {
      method,
      headers,
      body: method.toUpperCase() === 'GET' ? undefined : JSON.stringify(bodyPayload),
      signal: controller ?? undefined
    });
    const { payload, detail } = await readResponseSnapshot(response);
    if (!response.ok) {
      const statusLabel = `${response.status} ${response.statusText || ''}`.trim();
      const reason = detail ? `${statusLabel} — ${detail}` : statusLabel || 'Prompt request failed';
      const error = new Error(reason);
      error.status = statusLabel;
      error.detail = detail;
      error.authFailure = response.status === 401 || response.status === 403;
      error.stage = 'prompt';
      throw error;
    }
    const parsed = typeof promptConfig.parse === 'function' ? promptConfig.parse(payload) : '';
    const answer = (typeof parsed === 'string' ? parsed : '')?.trim();
    const modelId = promptConfig.model || null;
    if (answer) {
      return { answer, model: modelId };
    }
    if (detail) {
      return { answer: detail, model: modelId };
    }
    if (typeof payload === 'string' && payload.trim()) {
      return { answer: payload.trim(), model: modelId };
    }
    return { answer: 'No response text returned.', model: modelId };
  };

  const promptInput = modal.querySelector('#credentialTestPrompt');
  const responseEl = modal.querySelector('#credentialTestResponse');
  const responseMetaEl = modal.querySelector('#credentialTestMeta');
  const responseBodyEl = modal.querySelector('#credentialTestReply');
  const initialPromptValue = (promptInput?.value && promptInput.value.trim()) || defaultTestPrompt;
  if (promptInput) {
    promptInput.value = initialPromptValue;
  }

  const ensurePromptValue = () => {
    if (promptInput && !promptInput.value.trim()) {
      promptInput.value = initialPromptValue;
    }
  };

  const hideTestResponse = () => {
    if (responseEl) {
      responseEl.hidden = true;
    }
    if (responseMetaEl) responseMetaEl.textContent = '';
    if (responseBodyEl) responseBodyEl.textContent = '';
  };

  const showTestResponse = (text, providerLabel) => {
    if (!responseEl) return;
    responseEl.hidden = false;
    if (responseBodyEl) {
      responseBodyEl.textContent = text || 'No response text returned.';
    }
    if (responseMetaEl) {
      const parts = [];
      if (providerLabel) parts.push(providerLabel);
      const timestamp = formatTimestamp(new Date());
      if (timestamp && timestamp !== '—') parts.push(timestamp);
      responseMetaEl.textContent = parts.join(' • ');
    }
  };

  const createTimeoutSignal = (ms = 8000) => {
    if (typeof AbortSignal !== 'undefined' && typeof AbortSignal.timeout === 'function') {
      try {
        return AbortSignal.timeout(ms);
      } catch (error) {
        console.warn('AbortSignal timeout creation failed', error);
      }
    }
    return null;
  };

  const readResponseSnapshot = async (response) => {
    let payload = null;
    let detail = '';
    try {
      const clone = response.clone();
      const contentType = clone.headers.get('content-type') ?? '';
      if (contentType.includes('application/json')) {
        payload = await clone.json();
        detail =
          (typeof payload?.error === 'string' && payload.error) ||
          (typeof payload?.error?.message === 'string' && payload.error.message) ||
          (typeof payload?.message === 'string' && payload.message) ||
          '';
      } else {
        const text = await clone.text();
        detail = text ? text.slice(0, 200).trim() : '';
      }
    } catch (error) {
      detail = '';
    }
    return { payload, detail };
  };

  const runPingTest = async ({ target, apiKey }) => {
    if (!target?.ping) return null;
    const headers = target.ping.headers(apiKey);
    const controller = createTimeoutSignal(8000);
    const response = await fetch(target.ping.endpoint, {
      method: 'GET',
      headers,
      signal: controller ?? undefined
    });
    const { detail } = await readResponseSnapshot(response);
    if (!response.ok) {
      const statusLabel = `${response.status} ${response.statusText || ''}`.trim();
      const reason = detail ? `${statusLabel} — ${detail}` : statusLabel || 'Connection check failed';
      const error = new Error(reason);
      error.status = statusLabel;
      error.detail = detail;
      error.authFailure = response.status === 401 || response.status === 403;
      error.stage = 'ping';
      throw error;
    }
    return true;
  };

  const runPromptTest = async ({ target, apiKey, promptText }) => {
    if (!target?.prompt) return { answer: '' };
    const headers = target.prompt.headers(apiKey);
    const method = target.prompt.method || 'POST';
    const bodyPayload = typeof target.prompt.body === 'function'
      ? target.prompt.body(promptText)
      : target.prompt.body;
    const controller = createTimeoutSignal(12000);
    const response = await fetch(target.prompt.endpoint, {
      method,
      headers,
      body: method.toUpperCase() === 'GET' ? undefined : JSON.stringify(bodyPayload),
      signal: controller ?? undefined
    });
    const { payload, detail } = await readResponseSnapshot(response);
    if (!response.ok) {
      const statusLabel = `${response.status} ${response.statusText || ''}`.trim();
      const reason = detail ? `${statusLabel} — ${detail}` : statusLabel || 'Prompt request failed';
      const error = new Error(reason);
      error.status = statusLabel;
      error.detail = detail;
      error.authFailure = response.status === 401 || response.status === 403;
      error.stage = 'prompt';
      throw error;
    }
    const parsed = typeof target.prompt.parse === 'function' ? target.prompt.parse(payload) : '';
    const answer = (typeof parsed === 'string' ? parsed : '')?.trim();
    if (answer) {
      return { answer };
    }
    if (detail) {
      return { answer: detail };
    }
    if (typeof payload === 'string' && payload.trim()) {
      return { answer: payload.trim() };
    }
    return { answer: 'No response text returned.' };
  };

  const applyLockedContent = (reason) => {
    if (!lockedEl) return;
    const copy = {
      'signed-out': {
        title: 'Sign in required',
        message: 'Sign in with an administrator account to manage API credentials.',
        showLogin: true
      },
      'no-admin': {
        title: 'Admin access required',
        message: 'This account does not have admin permissions. Contact an administrator to manage credentials.',
        showLogin: false
      }
    }[reason] || {
      title: 'Admin access required',
      message: 'Sign in with an administrator account to manage API credentials.',
      showLogin: true
    };

    if (lockedTitleEl) lockedTitleEl.textContent = copy.title;
    if (lockedMessageEl) lockedMessageEl.textContent = copy.message;
    if (lockedLoginEl) {
      lockedLoginEl.hidden = !copy.showLogin;
    }
  };

  const toggleLocked = (locked, reason = 'signed-out') => {
    if (!lockedEl) return;
    if (locked) {
      applyLockedContent(reason);
      lockedEl.hidden = false;
      if (formEl) formEl.hidden = true;
      return;
    }

    lockedEl.hidden = true;
    if (lockedLoginEl) lockedLoginEl.hidden = false;
    if (formEl) formEl.hidden = false;
  };

  const renderEmptyList = (message) => {
    if (!listEl) return;
    listEl.innerHTML = '';
    const li = document.createElement('li');
    li.className = 'credential-list__empty';
    li.textContent = message;
    listEl.appendChild(li);
  };

  const renderList = () => {
    if (!listEl) return;
    listEl.innerHTML = '';
    if (!credentials.length) {
      renderEmptyList(isLoading ? 'Loading credentials…' : 'No credentials yet.');
      return;
    }

    credentials.forEach((record) => {
      const li = document.createElement('li');
      const button = document.createElement('button');
      button.type = 'button';
      button.className = 'credential-list__item';
      button.dataset.credentialId = record.id;
      if (record.id === activeId) {
        button.setAttribute('aria-current', 'true');
      }
      const title = document.createElement('strong');
      title.textContent = record.label || record.provider || 'Unnamed credential';
      const meta = document.createElement('span');
      const parts = [];
      if (record.provider) parts.push(record.provider.toUpperCase());
      if (record.tier) parts.push(record.tier);
      if (record.scopes?.length) parts.push(record.scopes.join(', '));
      if (!record.is_active) parts.push('inactive');
      meta.textContent = parts.join(' • ') || '—';
      button.append(title, meta);
      li.appendChild(button);
      listEl.appendChild(li);
    });
  };

  const resetForm = () => {
    if (!formEl) return;
    suppressDirty = true;
    formEl.reset();
    if (idInput) idInput.value = '';
    if (providerInput) providerInput.value = '';
    if (labelInput) labelInput.value = '';
    if (tierInput) tierInput.value = '';
    if (scopesInput) scopesInput.value = 'automation';
    if (keyInput) keyInput.value = '';
    if (activeInput) activeInput.checked = true;
    if (updatedEl) updatedEl.textContent = '—';
    ensurePromptValue();
    hideTestResponse();
    updateTestHint();
    suppressDirty = false;
    isDirty = false;
  };

  const populateForm = (record) => {
    if (!formEl) return;
    suppressDirty = true;
    if (idInput) idInput.value = record.id || '';
    if (providerInput) providerInput.value = record.provider || '';
    if (labelInput) labelInput.value = record.label || '';
    if (tierInput) tierInput.value = record.tier || '';
    if (scopesInput) {
      const scopesText = (record.scopes && record.scopes.length ? record.scopes : ['automation']).join(', ');
      scopesInput.value = scopesText;
    }
    if (keyInput) keyInput.value = record.api_key || '';
    if (activeInput) activeInput.checked = record.is_active !== false;
    if (updatedEl) updatedEl.textContent = formatTimestamp(record.updated_at);
    ensurePromptValue();
    hideTestResponse();
    updateTestHint();
    suppressDirty = false;
    isDirty = false;
  };

  const ensureAdmin = async () => {
    await refreshAuthContext();
    if (!authContext.user) {
      toggleLocked(true, 'signed-out');
      setStatus('Sign in to manage API credentials.', 'error');
      return false;
    }
    if (!authContext.isAdmin) {
      toggleLocked(true, 'no-admin');
      setStatus('Current account lacks admin permissions for API credentials.', 'error');
      return false;
    }
    toggleLocked(false);
    return true;
  };

  const setActiveCredential = (id) => {
    if (isDirty && id !== activeId) {
      const proceed = window.confirm('Discard unsaved changes?');
      if (!proceed) return;
    }
    isDirty = false;
    activeId = id || null;
    if (activeId) {
      const record = credentials.find((entry) => entry.id === activeId);
      if (record) {
        populateForm(record);
        setStatus('Credential ready to edit.', 'info');
        if (formEl) formEl.hidden = false;
      } else {
        activeId = null;
        resetForm();
      }
    } else {
      resetForm();
      setStatus('Add details for the new credential, then save to store it.', 'info');
      if (formEl) formEl.hidden = false;
    }
    renderList();
    if (keyInput) keyInput.scrollTop = 0;
  };

  const normalizeScopes = (value) => {
    const parsed = parseScopes(value || '');
    const normalized = Array.from(
      new Set(parsed.map((entry) => entry.trim().toLowerCase()).filter(Boolean))
    );
    if (!normalized.length) normalized.push('automation');
    return normalized;
  };

  const collectFormValues = () => {
    const provider = (providerInput?.value || '').trim().toLowerCase();
    const label = (labelInput?.value || '').trim();
    const tier = (tierInput?.value || '').trim();
    const scopes = normalizeScopes(scopesInput?.value ?? '');
    const apiKey = (keyInput?.value || '').trim();
    const isActive = !!activeInput?.checked;
    const id = (idInput?.value || '').trim();
    return {
      id: id || null,
      provider,
      label: label || null,
      tier: tier || null,
      scopes,
      apiKey,
      isActive
    };
  };

  const loadCredentials = async ({ preserveSelection = true } = {}) => {
    const allowed = await ensureAdmin();
    if (!allowed) {
      credentials = [];
      renderList();
      resetForm();
      return;
    }

    isLoading = true;
    renderList();
    setStatus('Loading credentials…', 'info');

    try {
      const { data, error } = await supabase
        .from('editor_api_credentials')
        .select('id, provider, label, tier, scopes, api_key, is_active, updated_at')
        .order('updated_at', { ascending: false });
      if (error) throw error;

      credentials = (data ?? []).map((row) => {
        const parsedScopes = Array.isArray(row.scopes)
          ? row.scopes.filter(Boolean)
          : parseScopes(row.scopes);
        return {
          id: row.id,
          provider: row.provider ?? '',
          label: row.label ?? '',
          tier: row.tier ?? '',
          scopes: parsedScopes.map((entry) => entry.trim()).filter(Boolean),
          api_key: row.api_key ?? '',
          is_active: row.is_active !== false,
          updated_at: row.updated_at ?? null
        };
      });

      credentials.sort((a, b) => {
        const providerOrder = (a.provider || '').localeCompare(b.provider || '');
        if (providerOrder !== 0) return providerOrder;
        return (a.label || '').localeCompare(b.label || '');
      });

      renderList();

      if (!credentials.length) {
        resetForm();
        setStatus('No credentials yet. Use “New credential” to add one.', 'info');
        activeId = null;
        return;
      }

      const nextId =
        preserveSelection && activeId && credentials.some((entry) => entry.id === activeId)
          ? activeId
          : credentials[0].id;

      setActiveCredential(nextId);
      setStatus('Select a credential to review or edit.', 'info');
    } catch (error) {
      console.error('Credential registry load error', error);
      setStatus(`Unable to load credentials: ${error.message}`, 'error');
      credentials = [];
      renderList();
      resetForm();
    } finally {
      isLoading = false;
    }
  };

  const closeModal = () => {
    if (!isOpen) return;
    modal.classList.remove('is-visible');
    modal.setAttribute('aria-hidden', 'true');
    document.body.classList.remove('modal-open');
    const handleTransitionEnd = () => {
      modal.hidden = true;
      credentials = [];
      renderList();
      resetForm();
      setStatus('', '');
      isOpen = false;
      if (lastTrigger) {
        try {
          lastTrigger.focus();
        } catch (error) {
          // ignore
        }
        lastTrigger = null;
      }
    };
    modal.addEventListener('transitionend', handleTransitionEnd, { once: true });
  };

  const openModal = async (event) => {
    if (event) {
      event.preventDefault();
      lastTrigger = event.currentTarget || event.target || null;
    }
    if (isOpen) return;
    modal.hidden = false;
    requestAnimationFrame(() => modal.classList.add('is-visible'));
    modal.setAttribute('aria-hidden', 'false');
    document.body.classList.add('modal-open');
    isOpen = true;
    setStatus('', '');
    await loadCredentials({ preserveSelection: true });
  };

  const saveCredential = async (event) => {
    event.preventDefault();
    if (isSaving) return;
    const allowed = await ensureAdmin();
    if (!allowed) return;

    const { id, provider, label, tier, scopes, apiKey, isActive } = collectFormValues();

    if (!provider) {
      setStatus('Provider is required.', 'error');
      providerInput?.focus();
      return;
    }

    if (!apiKey) {
      setStatus('API key is required.', 'error');
      keyInput?.focus();
      return;
    }

    isSaving = true;
    saveBtn?.setAttribute('disabled', 'true');
    setStatus('Saving credential…', 'info');

    try {
      const payload = {
        provider,
        label,
        tier,
        scopes,
        api_key: apiKey,
        is_active: isActive
      };

      let result = null;
      if (id) {
        const { data, error } = await supabase
          .from('editor_api_credentials')
          .update(payload)
          .eq('id', id)
          .select()
          .maybeSingle();
        if (error) throw error;
        result = data;
      } else {
        const { data, error } = await supabase
          .from('editor_api_credentials')
          .insert([payload])
          .select()
          .maybeSingle();
        if (error) throw error;
        result = data;
      }

      const storedId = result?.id || id;
      if (storedId) {
        activeId = storedId;
      }

      isDirty = false;
      setStatus('Credential saved. Refreshing registry…', 'success');
      logStatus(`Credential saved for provider ${provider}.`);

      const snapshot = getSettingsFromInputs();
      await loadCredentials({ preserveSelection: true });
      await loadCatalogs({ silent: true });
      applySettings(snapshot);
      updateCostOutput();
      if (inputs.status) {
        inputs.status.textContent = 'Credential registry updated';
      }
    } catch (error) {
      console.error('Credential save error', error);
      setStatus(`Save failed: ${error.message}`, 'error');
    } finally {
      isSaving = false;
      saveBtn?.removeAttribute('disabled');
    }
  };

  const discardChanges = () => {
    if (activeId) {
      const record = credentials.find((entry) => entry.id === activeId);
      if (record) {
        populateForm(record);
        setStatus('Changes discarded.', 'info');
        return;
      }
    }
    resetForm();
    setStatus('Ready to add a new credential.', 'info');
  };

  const copyKey = async () => {
    const value = keyInput?.value?.trim() || '';
    if (!value) {
      setStatus('Add an API key before copying.', 'error');
      return;
    }

    try {
      await navigator.clipboard.writeText(value);
      setStatus('API key copied to clipboard.', 'success');
    } catch (error) {
      try {
        keyInput?.focus();
        keyInput?.select();
        const succeeded = document.execCommand('copy');
        if (!succeeded) throw new Error('Copy command failed');
        setStatus('API key copied to clipboard.', 'success');
      } catch (copyError) {
        setStatus('Copy failed. Select the key and copy manually.', 'error');
      } finally {
        keyInput?.blur();
      }
    }
  };

  const testConnection = async () => {
    const allowed = await ensureAdmin();
    if (!allowed) return;

    const { provider, apiKey } = collectFormValues();
    const normalizedProvider = (provider || '').trim().toLowerCase();
    if (!normalizedProvider) {
      setStatus('Add a provider id (e.g., openrouter) before testing the connection.', 'error');
      providerInput?.focus();
      return;
    }

    if (!apiKey) {
      setStatus('Add an API key before testing the connection.', 'error');
      keyInput?.focus();
      return;
    }

    const key = normalizedProvider.replace(/[^a-z0-9]/g, '');
    const target = connectionTargets[key] || connectionTargets[normalizedProvider];
    if (!target) {
      setStatus(`Connection test not configured for provider “${normalizedProvider}”.`, 'error');
      return;
    }

    ensurePromptValue();
    hideTestResponse();

    const promptText = (promptInput?.value || '').trim() || initialPromptValue;
    if (promptInput && !promptInput.value.trim()) {
      promptInput.value = promptText;
    }

    if (testBtn) {
      testBtn.setAttribute('disabled', 'true');
    }

    try {
      if (target.ping) {
        setStatus(`Checking ${target.label} connection…`, 'info');
        await runPingTest({ target, apiKey });
      }

      if (target.prompt) {
        setStatus(`Sending test question to ${target.label}…`, 'info');
        const result = await runPromptTest({ target, apiKey, promptText });
        const answer = (result?.answer || '').toString();
        const modelId = result?.model || target.prompt?.model || null;
        const modelLabel = target.prompt?.modelLabel || modelId;
        showTestResponse(answer, target, { model: modelId, modelLabel });
        const successMessage = modelLabel
          ? `${target.label} responded successfully (${modelLabel}).`
          : `${target.label} responded successfully.`;
        setStatus(successMessage, 'success');
        const cleaned = answer.replace(/\s+/g, ' ').trim();
        const snippet = cleaned && cleaned !== 'No response text returned.'
          ? (cleaned.length > 120 ? `${cleaned.slice(0, 117)}…` : cleaned)
          : '';
        const modelSuffix = modelLabel ? ` via ${modelLabel}` : '';
        logStatus(`${target.label} prompt test succeeded${modelSuffix}${snippet ? ` — “${snippet}”` : ''}.`);
      } else {
        const successMessage = `${target.label} connection succeeded.`;
        setStatus(successMessage, 'success');
        logStatus(`${target.label} credential check succeeded.`);
      }
    } catch (error) {
      let message = '';
      if (error?.name === 'AbortError') {
        message = 'Connection test timed out after 8 seconds.';
      } else if (error?.authFailure) {
        const statusLabel = error.status || '401';
        message = `${target.label} rejected the key (${statusLabel}). Confirm the API key and scopes.`;
      } else if (error?.stage === 'prompt') {
        message = `Test question failed: ${error.message || 'Unknown failure'}`;
      } else {
        message = `Connection test failed: ${error?.message || 'Unknown failure'}`;
      }
      setStatus(message, 'error');
      console.error('Credential connection test error', {
        provider: target.label,
        stage: error?.stage || 'ping',
        detail: error?.detail,
        status: error?.status,
        error
      });
    } finally {
      if (testBtn) {
        testBtn.removeAttribute('disabled');
      }
    }
  };

  const handleListClick = (event) => {
    const button = event.target.closest('[data-credential-id]');
    if (!button || isSaving) return;
    const { credentialId } = button.dataset;
    if (!credentialId) return;
    setActiveCredential(credentialId);
  };

  const handleOverlayClick = (event) => {
    if (event.target === modal) {
      closeModal();
    }
  };

  const handleKeydown = (event) => {
    if (event.key === 'Escape' && isOpen) {
      closeModal();
    }
  };

  formEl?.addEventListener('submit', saveCredential);
  formEl?.addEventListener('input', () => {
    if (suppressDirty) return;
    isDirty = true;
  });
  copyBtn?.addEventListener('click', copyKey);
  testBtn?.addEventListener('click', testConnection);
  discardBtn?.addEventListener('click', discardChanges);
  newBtn?.addEventListener('click', async () => {
    const allowed = await ensureAdmin();
    if (!allowed) return;
    if (isDirty) {
      const proceed = window.confirm('Discard unsaved changes?');
      if (!proceed) return;
    }
    activeId = null;
    toggleLocked(false);
    resetForm();
    if (formEl) formEl.hidden = false;
    setStatus('Add details for the new credential, then save to store it.', 'info');
    renderList();
  });
  refreshBtn?.addEventListener('click', () => {
    loadCredentials({ preserveSelection: true });
  });
  listEl?.addEventListener('click', handleListClick);
  modal.addEventListener('click', handleOverlayClick);
  document.addEventListener('keydown', handleKeydown);
  closeButtons.forEach((button) => button.addEventListener('click', closeModal));
  triggers.forEach((trigger) => trigger.addEventListener('click', openModal));

  const manager = {
    open: openModal,
    refresh: () => loadCredentials({ preserveSelection: true })
  };

  modal.ffCredentialManager = manager;
  if (typeof window !== 'undefined') {
    window.ffCredentialManager = manager;
    const maybeOpenFromHash = () => {
      if (window.location.hash === '#api-registry') {
        setTimeout(() => {
          manager.open();
          try {
            if (history.replaceState) {
              history.replaceState(null, '', `${window.location.pathname}${window.location.search}`);
            } else {
              window.location.hash = '';
            }
          } catch (error) {
            console.warn('Unable to clear api registry hash', error);
          }
        }, 80);
      }
    };

    maybeOpenFromHash();
    window.addEventListener('hashchange', maybeOpenFromHash, { once: true });
  }

  return manager;
}

async function loadCatalogs({ silent = false } = {}) {
  let fetchedModels = [];
  modelFallbackActive = false;
  try {
    fetchedModels = await fetchActiveModels({});
  } catch (error) {
    console.error('Failed to load AI models', error);
    if (!silent) logStatus(`Model registry error: ${error.message}`);
  }

  const fallbackModels = getPlannerFallbackModels();
  if (!fetchedModels.length) {
    if (!silent) logStatus('Using default AI model catalogue.');
    modelOptions = fallbackModels;
    modelFallbackActive = true;
  } else {
    const seen = new Set(fetchedModels.map((model) => model.slug));
    const extras = fallbackModels.filter((model) => !seen.has(model.slug));
    if (extras.length) {
      modelOptions = [...fetchedModels, ...extras];
      modelFallbackActive = true;
    } else {
      modelOptions = fetchedModels;
    }
  }

  modelMap = buildModelMap(modelOptions);
  priceMap = buildPriceMap(modelOptions);
  populateModelControls();
  updateModelNotice();

  try {
    credentialOptions = await fetchActiveCredentials({ scope: 'automation' });
    if (!credentialOptions.length) {
      credentialOptions = await fetchActiveCredentials({ scope: null });
    }
    credentialMap = new Map();
    credentialOptions.forEach((credential) => {
      credentialMap.set(credential.id, credential);
    });
    populateCredentialControls();
    updateCredentialNotice();
  } catch (error) {
    console.error('Failed to load API credentials', error);
    if (!silent) logStatus(`Credential registry error: ${error.message}`);
    updateCredentialNotice();
  }
}

function persistSettings(settings) {
  localStorage.setItem(STORAGE_KEY, JSON.stringify(settings));
}

function getSettingsFromInputs() {
  const stage1Model = ensureModelSlug('stage1', inputs.stage1Model?.value || defaults.stage1.model);
  const stage2Model = ensureModelSlug('stage2', inputs.stage2Model?.value || defaults.stage2.model);
  const stage3Model = ensureModelSlug('stage3', inputs.stage3Model?.value || defaults.stage3.model);
  const stage1Credential = normalizeCredentialId(inputs.stage1Credential?.value ?? null);
  const stage2Credential = normalizeCredentialId(inputs.stage2Credential?.value ?? null);
  const stage3Credential = normalizeCredentialId(inputs.stage3Credential?.value ?? null);

  const scopeSettings = collectScopeSettings();
  plannerScope = { ...defaults.scope, ...scopeSettings };

  let universeValue = Number(inputs.universe?.value) || 0;
  if (plannerScope.mode === 'watchlist' && typeof plannerScope.watchlistCount === 'number') {
    universeValue = plannerScope.watchlistCount;
  } else if (plannerScope.mode === 'custom') {
    universeValue = plannerScope.customTickers.length;
  }

  return {
    universe: universeValue,
    surviveStage2: Number(inputs.stage2Slider?.value) || 0,
    surviveStage3: Number(inputs.stage3Slider?.value) || 0,
    stage1: {
      model: stage1Model,
      credentialId: stage1Credential,
      inTokens: Number(inputs.stage1In?.value) || 0,
      outTokens: Number(inputs.stage1Out?.value) || 0
    },
    stage2: {
      model: stage2Model,
      credentialId: stage2Credential,
      inTokens: Number(inputs.stage2In?.value) || 0,
      outTokens: Number(inputs.stage2Out?.value) || 0
    },
    stage3: {
      model: stage3Model,
      credentialId: stage3Credential,
      inTokens: Number(inputs.stage3In?.value) || 0,
      outTokens: Number(inputs.stage3Out?.value) || 0
    },
    budgetUsd: Math.max(0, Number(inputs.budgetInput?.value) || 0),
    scope: plannerScope
  };
}

function applySettings(settings) {
  if (!inputs.startBtn) return;
  const stage1Model = ensureModelSlug('stage1', settings.stage1?.model ?? defaults.stage1.model);
  const stage2Model = ensureModelSlug('stage2', settings.stage2?.model ?? defaults.stage2.model);
  const stage3Model = ensureModelSlug('stage3', settings.stage3?.model ?? defaults.stage3.model);
  const stage1Credential = normalizeCredentialId(settings.stage1?.credentialId ?? null);
  const stage2Credential = normalizeCredentialId(settings.stage2?.credentialId ?? null);
  const stage3Credential = normalizeCredentialId(settings.stage3?.credentialId ?? null);

  const scopeSettings = { ...defaults.scope, ...(settings.scope ?? {}) };
  applyScopeSettings(scopeSettings, { fromSettings: true });

  if (inputs.universe) {
    if (plannerScope.mode === 'universe') {
      inputs.universe.value = settings.universe;
    } else if (plannerScope.mode === 'watchlist') {
      const count = plannerScope.watchlistCount ?? settings.universe ?? 0;
      inputs.universe.value = count;
    } else if (plannerScope.mode === 'custom') {
      inputs.universe.value = plannerScope.customTickers.length;
    }
  }

  settings.stage1 = {
    ...settings.stage1,
    model: stage1Model,
    credentialId: stage1Credential && credentialMap.has(stage1Credential) ? stage1Credential : null
  };
  settings.stage2 = {
    ...settings.stage2,
    model: stage2Model,
    credentialId: stage2Credential && credentialMap.has(stage2Credential) ? stage2Credential : null
  };
  settings.stage3 = {
    ...settings.stage3,
    model: stage3Model,
    credentialId: stage3Credential && credentialMap.has(stage3Credential) ? stage3Credential : null
  };
  inputs.stage2Slider.value = settings.surviveStage2;
  inputs.stage3Slider.value = settings.surviveStage3;
  inputs.stage2Value.textContent = `${settings.surviveStage2}%`;
  inputs.stage3Value.textContent = `${settings.surviveStage3}%`;
  if (inputs.stage1Model) inputs.stage1Model.value = settings.stage1.model;
  inputs.stage1In.value = settings.stage1.inTokens;
  inputs.stage1Out.value = settings.stage1.outTokens;
  if (inputs.stage2Model) inputs.stage2Model.value = settings.stage2.model;
  inputs.stage2In.value = settings.stage2.inTokens;
  inputs.stage2Out.value = settings.stage2.outTokens;
  if (inputs.stage3Model) inputs.stage3Model.value = settings.stage3.model;
  inputs.stage3In.value = settings.stage3.inTokens;
  inputs.stage3Out.value = settings.stage3.outTokens;
  if (inputs.stage1Credential) {
    inputs.stage1Credential.value = settings.stage1.credentialId ?? '';
  }
  if (inputs.stage2Credential) {
    inputs.stage2Credential.value = settings.stage2.credentialId ?? '';
  }
  if (inputs.stage3Credential) {
    inputs.stage3Credential.value = settings.stage3.credentialId ?? '';
  }
  const budgetValue = Math.max(0, Number(settings.budgetUsd ?? defaults.budgetUsd) || 0);
  if (inputs.budgetInput) {
    inputs.budgetInput.value = budgetValue ? String(budgetValue) : '0';
  }
}

function isValidUuid(value) {
  return /^[0-9a-f]{8}-[0-9a-f]{4}-[0-9a-f]{4}-[0-9a-f]{4}-[0-9a-f]{12}$/i.test(value);
}

function updateRunDisplay() {
  if (inputs.runIdDisplay) {
    inputs.runIdDisplay.textContent = activeRunId ?? '—';
  }

  if (inputs.runIdInput && document.activeElement !== inputs.runIdInput) {
    inputs.runIdInput.value = activeRunId ?? '';
  }
}

function updateStageSpendChart(breakdown = []) {
  const section = inputs.stageSpendSection;
  const chart = inputs.stageSpendChart;
  const totalEl = inputs.stageSpendTotal;
  const emptyEl = inputs.stageSpendEmpty;
  const stageEls = {
    1: inputs.stageSpendStage1,
    2: inputs.stageSpendStage2,
    3: inputs.stageSpendStage3
  };

  if (!section || !chart || !totalEl) {
    return;
  }

  if (!activeRunId) {
    section.hidden = true;
    chart.innerHTML = '';
    totalEl.textContent = '—';
    Object.values(stageEls).forEach((el) => {
      if (el) el.textContent = '—';
    });
    if (emptyEl) emptyEl.hidden = true;
    return;
  }

  section.hidden = false;

  const stageTotals = [1, 2, 3].map((stage) => {
    const total = breakdown
      .filter((row) => Number(row.stage) === stage)
      .reduce((acc, row) => acc + Number(row.cost_usd ?? 0), 0);
    return { stage, total: total > 0 ? total : 0 };
  });

  const totalSpend = stageTotals.reduce((acc, item) => acc + item.total, 0);
  const hasSpend = stageTotals.some((item) => item.total > 0.0005);
  const maxSpend = stageTotals.reduce((max, item) => (item.total > max ? item.total : max), 0);

  totalEl.textContent = hasSpend ? formatCurrency(totalSpend) : '—';

  stageTotals.forEach(({ stage, total }) => {
    const target = stageEls[stage];
    if (target) {
      target.textContent = total > 0 ? formatCurrency(total) : '—';
    }
  });

  if (emptyEl) {
    emptyEl.hidden = hasSpend;
  }

  chart.innerHTML = '';
  chart.setAttribute('aria-hidden', hasSpend ? 'false' : 'true');

  stageTotals.forEach(({ stage, total }) => {
    const bar = document.createElement('div');
    bar.className = 'stage-spend__bar';
    bar.dataset.stage = String(stage);
    bar.setAttribute('role', 'listitem');

    const ratio = maxSpend > 0 ? total / maxSpend : 0;
    const height = hasSpend ? Math.max(12, Math.round(ratio * 56)) : 6;
    bar.style.height = `${height}px`;

    const label = `${STAGE_LABELS[stage] ?? `Stage ${stage}`} — ${total > 0 ? formatCurrency(total) : 'No spend yet'}`;
    bar.setAttribute('aria-label', label);

    chart.appendChild(bar);
  });
}

function updateRunMeta(meta = null, { message, totalCost = null, budgetUsd = null, budgetExceeded = null, breakdown = null } = {}) {
  const previousMeta = currentRunMeta;

  let resolvedBudget = Number.isFinite(budgetUsd) && budgetUsd > 0 ? Number(budgetUsd) : null;
  let resolvedSpend = Number.isFinite(totalCost) ? Math.max(Number(totalCost), 0) : null;
  let estimatedTotal = null;

  if (meta) {
    const metaBudget = Number(meta?.budget_usd ?? meta?.budgetUsd ?? NaN);
    if (!resolvedBudget && Number.isFinite(metaBudget) && metaBudget > 0) {
      resolvedBudget = metaBudget;
    }

    const notes = parseRunNotes(meta.notes ?? null);
    const notesBudget = Number(notes?.budget_usd ?? notes?.planner?.budgetUsd ?? NaN);
    if (!resolvedBudget && Number.isFinite(notesBudget) && notesBudget > 0) {
      resolvedBudget = notesBudget;
    }
    const estimatedFromNotes = Number(notes?.estimated_cost?.total ?? notes?.estimated_cost?.total_cost ?? NaN);
    if (Number.isFinite(estimatedFromNotes)) {
      estimatedTotal = Math.max(0, estimatedFromNotes);
    }
  }

  if (resolvedSpend === null && previousMeta && previousMeta.id === meta?.id && Number.isFinite(previousMeta.total_cost)) {
    resolvedSpend = Number(previousMeta.total_cost);
  }

  const budgetHit = typeof budgetExceeded === 'boolean'
    ? budgetExceeded
    : resolvedBudget !== null && resolvedSpend !== null && resolvedSpend >= resolvedBudget - 0.0005;

  currentRunMeta = meta
    ? {
        ...meta,
        budget_usd: resolvedBudget,
        total_cost: resolvedSpend,
        budget_exhausted: budgetHit,
        estimated_total_cost: estimatedTotal
      }
    : null;

  const statusText = meta?.status ? String(meta.status).replace(/_/g, ' ') : null;
  const stopText = meta ? (meta.stop_requested ? 'Yes' : 'No') : null;

  if (inputs.runStatusText) {
    inputs.runStatusText.textContent = statusText ? statusText : '—';
  }

  if (inputs.runStopText) {
    inputs.runStopText.textContent = stopText ?? '—';
  }

  if (inputs.runBudget) {
    inputs.runBudget.textContent = resolvedBudget !== null ? formatCurrency(resolvedBudget) : '—';
  }

  if (inputs.runSpend) {
    inputs.runSpend.textContent = resolvedSpend !== null ? formatCurrency(resolvedSpend) : '—';
  }

  if (inputs.runRemaining) {
    if (resolvedBudget !== null && resolvedSpend !== null) {
      const diffRaw = resolvedBudget - resolvedSpend;
      const diff = Math.abs(diffRaw) < 0.005 ? 0 : diffRaw;
      const formatted = formatCurrency(Math.abs(diff));
      inputs.runRemaining.textContent = diff >= 0 ? formatted : `-${formatted}`;
      if (inputs.runRemainingStat) {
        inputs.runRemainingStat.classList.toggle('run-meta__stat--alert', diff < 0);
      }
    } else {
      inputs.runRemaining.textContent = '—';
      inputs.runRemainingStat?.classList.remove('run-meta__stat--alert');
    }
  }

  const defaultMessage = !activeRunId
    ? 'Select a run to manage stop requests.'
    : meta
      ? budgetHit
        ? 'Budget reached. Increase the guardrail or adjust costs before resuming.'
        : meta.stop_requested
          ? 'Run flagged to stop. Workers finish the active batch and halt new processing.'
          : 'Run active. Flag a stop request to pause new work after current batches.'
      : 'Loading run details…';

  if (inputs.runMetaStatus) {
    inputs.runMetaStatus.textContent = message || defaultMessage;
  }

  if (breakdown !== undefined && breakdown !== null) {
    updateStageSpendChart(Array.isArray(breakdown) ? breakdown : []);
  } else if (!meta) {
    updateStageSpendChart([]);
  }

  applyAccessState({ preserveStatus: true });
}

function clearStage1RefreshTimer() {
  if (stage1RefreshTimer) {
    clearTimeout(stage1RefreshTimer);
    stage1RefreshTimer = null;
  }
}

function scheduleStage1Refresh({ immediate = false } = {}) {
  clearStage1RefreshTimer();
  if (!activeRunId) return;
  if (immediate) {
    fetchStage1Summary({ silent: true }).catch((error) => {
      console.error('Auto refresh failed', error);
    });
    return;
  }

  stage1RefreshTimer = window.setTimeout(() => {
    stage1RefreshTimer = null;
    fetchStage1Summary({ silent: true }).catch((error) => {
      console.error('Auto refresh failed', error);
    });
  }, 400);
}

function clearStage2RefreshTimer() {
  if (stage2RefreshTimer) {
    clearTimeout(stage2RefreshTimer);
    stage2RefreshTimer = null;
  }
}

function scheduleStage2Refresh({ immediate = false } = {}) {
  clearStage2RefreshTimer();
  if (!activeRunId) return;
  if (immediate) {
    fetchStage2Summary({ silent: true }).catch((error) => {
      console.error('Stage 2 auto refresh failed', error);
    });
    return;
  }

  stage2RefreshTimer = window.setTimeout(() => {
    stage2RefreshTimer = null;
    fetchStage2Summary({ silent: true }).catch((error) => {
      console.error('Stage 2 auto refresh failed', error);
    });
  }, 500);
}

function clearStage3RefreshTimer() {
  if (stage3RefreshTimer) {
    clearTimeout(stage3RefreshTimer);
    stage3RefreshTimer = null;
  }
}

function scheduleStage3Refresh({ immediate = false } = {}) {
  clearStage3RefreshTimer();
  if (!activeRunId) return;
  if (immediate) {
    fetchStage3Summary({ silent: true }).catch((error) => {
      console.error('Stage 3 auto refresh failed', error);
    });
    return;
  }

  stage3RefreshTimer = window.setTimeout(() => {
    stage3RefreshTimer = null;
    fetchStage3Summary({ silent: true }).catch((error) => {
      console.error('Stage 3 auto refresh failed', error);
    });
  }, 650);
}

function unsubscribeFromRunChannel() {
  clearStage1RefreshTimer();
  clearStage2RefreshTimer();
  clearStage3RefreshTimer();
  clearFollowupRefreshTimer();
  clearFocusRefreshTimer();
  if (runChannel) {
    try {
      supabase.removeChannel(runChannel);
    } catch (error) {
      console.warn('Failed to remove previous realtime channel', error);
    }
    runChannel = null;
  }
}

function subscribeToRunChannel(runId) {
  unsubscribeFromRunChannel();
  if (!runId) return;

  runChannel = supabase
    .channel(`planner-run-${runId}`)
    .on('postgres_changes', { event: '*', schema: 'public', table: 'run_items', filter: `run_id=eq.${runId}` }, () => {
      scheduleStage1Refresh();
      scheduleStage2Refresh();
      scheduleStage3Refresh();
    })
    .on('postgres_changes', { event: '*', schema: 'public', table: 'answers', filter: `run_id=eq.${runId}` }, () => {
      scheduleStage1Refresh();
      scheduleStage2Refresh();
      scheduleStage3Refresh();
    })
    .on('postgres_changes', { event: '*', schema: 'public', table: 'run_feedback', filter: `run_id=eq.${runId}` }, () => {
      scheduleFollowupRefresh();
    })
    .on('postgres_changes', { event: '*', schema: 'public', table: 'focus_question_requests', filter: `run_id=eq.${runId}` }, () => {
      scheduleFocusRefresh();
    })
    .on('postgres_changes', { event: '*', schema: 'public', table: 'runs', filter: `id=eq.${runId}` }, () => {
      fetchRunMeta({ silent: true }).catch((error) => {
        console.error('Realtime run meta refresh failed', error);
      });
    })
    .subscribe((status) => {
      if (status === 'SUBSCRIBED') {
        scheduleStage1Refresh({ immediate: true });
        scheduleStage2Refresh({ immediate: true });
        scheduleStage3Refresh({ immediate: true });
        scheduleFollowupRefresh({ immediate: true });
        scheduleFocusRefresh({ immediate: true });
        fetchRunMeta({ silent: true }).catch((error) => {
          console.error('Initial run meta load failed', error);
        });
      }
    });
}

async function fetchRunMeta({ silent = false } = {}) {
  if (!activeRunId) {
    updateRunMeta(null);
    return null;
  }

  if (!silent && inputs.runMetaStatus) {
    inputs.runMetaStatus.textContent = 'Loading run details…';
  }

  try {
    const [runResult, costResult, breakdownResult] = await Promise.all([
      supabase
        .from('runs')
        .select('id, created_at, status, stop_requested, notes, budget_usd')
        .eq('id', activeRunId)
        .maybeSingle(),
      supabase.rpc('run_cost_summary', { p_run_id: activeRunId }).maybeSingle(),
      supabase.rpc('run_cost_breakdown', { p_run_id: activeRunId })
    ]);

    if (runResult.error) throw runResult.error;

    if (costResult.error) {
      console.warn('Failed to load cost summary for run meta', costResult.error);
    }

    if (breakdownResult.error) {
      console.warn('Failed to load stage spend breakdown for run meta', breakdownResult.error);
    }

    const runData = runResult.data ?? null;
    const totalCost = costResult.error ? null : Number(costResult.data?.total_cost ?? 0);
    const budgetUsd = Number(runData?.budget_usd ?? NaN);
    const budgetExceeded =
      !costResult.error && Number.isFinite(budgetUsd) && budgetUsd > 0 && totalCost !== null && totalCost >= budgetUsd - 0.0005;

    const breakdownData = breakdownResult.error ? [] : Array.isArray(breakdownResult.data) ? breakdownResult.data : [];

    updateRunMeta(runData, {
      totalCost,
      budgetUsd: Number.isFinite(budgetUsd) && budgetUsd > 0 ? budgetUsd : null,
      budgetExceeded,
      breakdown: breakdownData
    });
    return runData;
  } catch (error) {
    console.error('Failed to load run details', error);
    updateRunMeta(null, { message: 'Unable to load run details. Try refreshing.' });
    return null;
  }
}

async function toggleRunStop(stopRequested) {
  if (!activeRunId) {
    if (inputs.runMetaStatus) inputs.runMetaStatus.textContent = 'Select a run before toggling stop requests.';
    return;
  }

  await syncAccess({ preserveStatus: true });

  if (!authContext.user) {
    if (inputs.runMetaStatus) inputs.runMetaStatus.textContent = 'Sign in required to manage runs.';
    return;
  }

  if (!authContext.isAdmin) {
    if (inputs.runMetaStatus) inputs.runMetaStatus.textContent = 'Admin access required to toggle stop requests.';
    return;
  }

  if (!authContext.token) {
    if (inputs.runMetaStatus) inputs.runMetaStatus.textContent = 'Session expired. Sign in again to continue.';
    await syncAccess();
    return;
  }

  const primaryBtn = stopRequested ? inputs.stopRunBtn : inputs.resumeRunBtn;
  const secondaryBtn = stopRequested ? inputs.resumeRunBtn : inputs.stopRunBtn;

  if (primaryBtn) primaryBtn.disabled = true;
  if (secondaryBtn) secondaryBtn.disabled = true;

  if (inputs.runMetaStatus) {
    inputs.runMetaStatus.textContent = stopRequested
      ? 'Flagging run to stop…'
      : 'Clearing stop request…';
  }

  try {
    const response = await fetch(RUNS_STOP_ENDPOINT, {
      method: 'POST',
      headers: buildFunctionHeaders(),
      body: JSON.stringify({
        run_id: activeRunId,
        stop_requested: Boolean(stopRequested),
        client_meta: {
          origin: window.location.origin,
          triggered_at: new Date().toISOString()
        }
      })
    });

    const raw = await response.text();
    let payload = {};
    if (raw) {
      try {
        payload = JSON.parse(raw);
      } catch (error) {
        console.warn('Unable to parse runs-stop response JSON', error);
      }
    }

    if (!response.ok) {
      const message = payload?.error || `runs-stop endpoint responded ${response.status}`;
      throw new Error(message);
    }

    const run = payload?.run ?? null;
    updateRunMeta(run ?? currentRunMeta, {
      message: stopRequested
        ? 'Stop request recorded. Workers will finish the active batch and halt.'
        : 'Stop request cleared. Workers may resume new batches.'
    });

    const logMessage = stopRequested ? 'Stop requested for active run.' : 'Stop request cleared for active run.';
    logStatus(logMessage);
    scheduleStage1Refresh({ immediate: true });
    scheduleStage2Refresh({ immediate: true });
  } catch (error) {
    console.error('Failed to toggle stop request', error);
    if (inputs.runMetaStatus) {
      inputs.runMetaStatus.textContent = `Failed to update run: ${error.message}`;
    }
    logStatus(`Stop toggle failed: ${error.message}`);
  } finally {
    if (secondaryBtn) secondaryBtn.disabled = false;
    if (primaryBtn) primaryBtn.disabled = false;
    applyAccessState({ preserveStatus: true });
  }
}

function updateAutoContinueStatus(message) {
  if (inputs.autoContinueStatus) {
    inputs.autoContinueStatus.textContent = message;
  }
}

function getAutoContinueIntervalMs() {
  const rawValue = Number(inputs.autoContinueInterval?.value ?? AUTO_CONTINUE_DEFAULT_SECONDS);
  const seconds = Number.isFinite(rawValue) && rawValue > 0 ? rawValue : AUTO_CONTINUE_DEFAULT_SECONDS;
  const clamped = Math.min(Math.max(Math.round(seconds), 5), 600);
  return clamped * 1000;
}

function clearAutoContinueTimer() {
  if (autoContinueTimer) {
    window.clearTimeout(autoContinueTimer);
    autoContinueTimer = null;
  }
}

function disableAutoContinue(message = 'Auto continue paused.') {
  clearAutoContinueTimer();
  autoContinueActive = false;
  autoContinueInFlight = false;
  if (inputs.autoContinueToggle) {
    inputs.autoContinueToggle.checked = false;
  }
  updateAutoContinueStatus(message);
}

function scheduleAutoContinue({ immediate = false } = {}) {
  clearAutoContinueTimer();
  if (!autoContinueActive) return;

  if (immediate) {
    runAutoContinue().catch((error) => {
      console.error('Auto continue execution failed', error);
    });
    return;
  }

  const delay = getAutoContinueIntervalMs();
  autoContinueTimer = window.setTimeout(() => {
    autoContinueTimer = null;
    runAutoContinue().catch((error) => {
      console.error('Auto continue execution failed', error);
    });
  }, delay);
}

function updateAutoContinueAvailability() {
  const toggle = inputs.autoContinueToggle;
  const intervalSelect = inputs.autoContinueInterval;
  const halted = currentRunMeta?.stop_requested
    ? 'stop'
    : currentRunMeta?.budget_exhausted
      ? 'budget'
      : null;
  const hasAuth = Boolean(authContext.user && authContext.isAdmin && authContext.token);
  const ready = Boolean(activeRunId && hasAuth && !halted);

  if (!ready && autoContinueActive) {
    clearAutoContinueTimer();
    autoContinueActive = false;
    autoContinueInFlight = false;
    if (toggle) toggle.checked = false;
    if (halted === 'budget') {
      updateAutoContinueStatus('Auto continue halted — budget reached.');
    } else if (halted === 'stop') {
      updateAutoContinueStatus('Auto continue halted — stop requested.');
    } else if (!authContext.user) {
      updateAutoContinueStatus('Sign in to enable auto continue.');
    } else if (!authContext.isAdmin) {
      updateAutoContinueStatus('Admin access required for auto continue.');
    } else if (!activeRunId) {
      updateAutoContinueStatus('Select a run to enable auto continue.');
    } else {
      updateAutoContinueStatus('Auto continue paused.');
    }
  }

  if (toggle) {
    toggle.disabled = !ready && !autoContinueActive;
  }

  if (intervalSelect) {
    intervalSelect.disabled = !ready || autoContinueInFlight;
  }

  if (!autoContinueActive) {
    if (!activeRunId) {
      updateAutoContinueStatus('Select a run to enable auto continue.');
    } else if (!authContext.user) {
      updateAutoContinueStatus('Sign in to enable auto continue.');
    } else if (!authContext.isAdmin) {
      updateAutoContinueStatus('Admin access required for auto continue.');
    } else if (halted === 'stop') {
      updateAutoContinueStatus('Auto continue halted — stop requested.');
    } else if (halted === 'budget') {
      updateAutoContinueStatus('Auto continue halted — budget reached.');
    } else if (!autoContinueInFlight && (!inputs.autoContinueStatus || !inputs.autoContinueStatus.textContent)) {
      updateAutoContinueStatus('Auto continue idle.');
    }
  }
}

async function runAutoContinue() {
  if (!autoContinueActive || autoContinueInFlight) return;

  if (!activeRunId) {
    disableAutoContinue('Select a run to enable auto continue.');
    updateAutoContinueAvailability();
    return;
  }

  if (!authContext.token) {
    await syncAccess({ preserveStatus: true });
  }

  if (!authContext.token) {
    disableAutoContinue('Session expired. Sign in again to continue.');
    updateAutoContinueAvailability();
    return;
  }

  autoContinueInFlight = true;
  updateAutoContinueStatus('Auto continue running…');

  try {
    const response = await fetch(RUNS_CONTINUE_ENDPOINT, {
      method: 'POST',
      headers: buildFunctionHeaders(),
      body: JSON.stringify({
        run_id: activeRunId,
        stage_limits: AUTO_CONTINUE_LIMITS,
        cycles: 1,
        client_meta: {
          origin: window.location.origin,
          triggered_at: new Date().toISOString()
        }
      })
    });

    const raw = await response.text();
    let payload = {};
    if (raw) {
      try {
        payload = JSON.parse(raw);
      } catch (error) {
        console.warn('Unable to parse runs-continue response JSON', error);
        payload = {};
      }
    }

    if (!response.ok) {
      const message = payload?.error || `Auto continue failed (${response.status})`;
      updateAutoContinueStatus(message);
      logStatus(`[Auto] ${message}`);
      disableAutoContinue('Auto continue stopped due to error.');
      updateAutoContinueAvailability();
      return;
    }

    const message = typeof payload?.message === 'string' ? payload.message : 'Auto continue cycle completed.';
    updateAutoContinueStatus(message);
    logStatus(`[Auto] ${message}`);

    if (Array.isArray(payload?.operations)) {
      payload.operations.forEach((operation) => {
        if (!operation || typeof operation !== 'object') return;
        const stageNumber = Number(operation.stage);
        const stageLabel = STAGE_LABELS[stageNumber] ?? `Stage ${stageNumber}`;
        const opMessage = operation.message || 'Stage call completed.';
        logStatus(`[Auto] ${stageLabel}: ${opMessage}`);
      });
    }

    if (payload?.halted) {
      const haltMessage = typeof payload.halted.message === 'string'
        ? payload.halted.message
        : 'Auto continue halted.';
      logStatus(`[Auto] ${haltMessage}`);
      disableAutoContinue(haltMessage);
    }

    await Promise.all([
      fetchStage1Summary({ silent: true }),
      fetchStage2Summary({ silent: true }),
      fetchStage3Summary({ silent: true }),
      fetchRunMeta({ silent: true })
    ]).catch((error) => {
      console.error('Auto continue refresh failed', error);
    });
  } catch (error) {
    const message = error instanceof Error ? error.message : String(error);
    console.error('Auto continue error', error);
    updateAutoContinueStatus(`Auto continue error: ${message}`);
    logStatus(`Auto continue error: ${message}`);
    disableAutoContinue('Auto continue stopped due to error.');
  } finally {
    autoContinueInFlight = false;
    updateAutoContinueAvailability();
    if (autoContinueActive) {
      scheduleAutoContinue();
    }
  }
}

async function handleAutoContinueToggle(event) {
  const checked = Boolean(event?.target?.checked);

  if (checked) {
    await syncAccess({ preserveStatus: true });

    if (!authContext.user) {
      updateAutoContinueStatus('Sign in to enable auto continue.');
      if (inputs.autoContinueToggle) inputs.autoContinueToggle.checked = false;
      updateAutoContinueAvailability();
      return;
    }

    if (!authContext.isAdmin) {
      updateAutoContinueStatus('Admin access required for auto continue.');
      if (inputs.autoContinueToggle) inputs.autoContinueToggle.checked = false;
      updateAutoContinueAvailability();
      return;
    }

    if (!authContext.token) {
      updateAutoContinueStatus('Session expired. Sign in again to continue.');
      if (inputs.autoContinueToggle) inputs.autoContinueToggle.checked = false;
      updateAutoContinueAvailability();
      return;
    }

    if (!activeRunId) {
      updateAutoContinueStatus('Select a run to enable auto continue.');
      if (inputs.autoContinueToggle) inputs.autoContinueToggle.checked = false;
      updateAutoContinueAvailability();
      return;
    }

    if (currentRunMeta?.stop_requested) {
      updateAutoContinueStatus('Auto continue halted — stop requested.');
      if (inputs.autoContinueToggle) inputs.autoContinueToggle.checked = false;
      updateAutoContinueAvailability();
      return;
    }

    if (currentRunMeta?.budget_exhausted) {
      updateAutoContinueStatus('Auto continue halted — budget reached.');
      if (inputs.autoContinueToggle) inputs.autoContinueToggle.checked = false;
      updateAutoContinueAvailability();
      return;
    }

    autoContinueActive = true;
    logStatus('Auto continue enabled.');
    updateAutoContinueAvailability();
    scheduleAutoContinue({ immediate: true });
  } else {
    disableAutoContinue('Auto continue paused.');
    logStatus('Auto continue paused by operator.');
    updateAutoContinueAvailability();
  }
}

function formatSchedulerCadence(seconds) {
  const value = Number(seconds);
  if (!Number.isFinite(value) || value <= 0) return 'custom interval';
  if (value % 3600 === 0) {
    const hours = Math.round(value / 3600);
    if (hours === 1) return '60 minutes';
    return `${hours} hour${hours === 1 ? '' : 's'}`;
  }
  if (value % 60 === 0) {
    const minutes = Math.round(value / 60);
    return `${minutes} minute${minutes === 1 ? '' : 's'}`;
  }
  return `${value} seconds`;
}

function formatRelativeFutureTimestamp(value) {
  if (!value) return null;
  const date = new Date(value);
  if (Number.isNaN(date.getTime())) return null;
  const delta = date.getTime() - Date.now();
  if (delta <= 0) {
    return formatRelativeTimestamp(value);
  }
  if (delta < 60_000) return 'in under a minute';
  if (delta < 3_600_000) {
    const minutes = Math.round(delta / 60_000);
    return `in ${minutes} minute${minutes === 1 ? '' : 's'}`;
  }
  if (delta < 86_400_000) {
    const hours = Math.round(delta / 3_600_000);
    return `in ${hours} hour${hours === 1 ? '' : 's'}`;
  }
  const days = Math.round(delta / 86_400_000);
  return `in ${days} day${days === 1 ? '' : 's'}`;
}

function markSchedulerDirty(message = 'Unsaved changes. Save schedule to update the background dispatcher.') {
  schedulerDirty = true;
  if (inputs.schedulerStatus) {
    inputs.schedulerStatus.textContent = message;
  }
  hideSchedulerToast();
}

function applySchedulerUI(schedule, { cache = true } = {}) {
  const sanitized = schedule ? { ...schedule } : null;
  const scheduleData = sanitized;
  currentSchedule = scheduleData;
  if (cache && activeRunId) {
    scheduleCache.set(activeRunId, scheduleData ? { ...scheduleData } : null);
  }
  schedulerDirty = false;

  const toggle = inputs.schedulerEnabled;
  const cadenceSelect = inputs.schedulerCadence;
  const stage1Input = inputs.schedulerStage1;
  const stage2Input = inputs.schedulerStage2;
  const stage3Input = inputs.schedulerStage3;
  const cyclesInput = inputs.schedulerCycles;

  const cadenceSeconds = Number(scheduleData?.cadence_seconds ?? SCHEDULER_DEFAULTS.cadenceSeconds);
  const stage1Limit = Number(scheduleData?.stage1_limit ?? SCHEDULER_DEFAULTS.stage1Limit);
  const stage2Limit = Number(scheduleData?.stage2_limit ?? SCHEDULER_DEFAULTS.stage2Limit);
  const stage3Limit = Number(scheduleData?.stage3_limit ?? SCHEDULER_DEFAULTS.stage3Limit);
  const maxCycles = Number(scheduleData?.max_cycles ?? SCHEDULER_DEFAULTS.maxCycles);

  if (toggle) toggle.checked = Boolean(scheduleData?.active);
  if (cadenceSelect) cadenceSelect.value = String(cadenceSeconds);
  if (stage1Input) stage1Input.value = String(stage1Limit);
  if (stage2Input) stage2Input.value = String(stage2Limit);
  if (stage3Input) stage3Input.value = String(stage3Limit);
  if (cyclesInput) cyclesInput.value = String(maxCycles);

  let summary;
  if (!activeRunId) {
    summary = 'Assign a run to enable background automation.';
  } else if (!scheduleData) {
    summary = 'No background schedule saved. Configure cadence and save to dispatch unattended batches.';
  } else if (!scheduleData.active) {
    summary = 'Background dispatcher disabled for this run.';
  } else {
    const cadenceLabel = formatSchedulerCadence(cadenceSeconds);
    summary = `Dispatches every ${cadenceLabel} · Stage 1 ${stage1Limit}, Stage 2 ${stage2Limit}, Stage 3 ${stage3Limit}`;
    if (maxCycles > 1) {
      summary += ` · ${maxCycles} cycles per trigger`;
    }

    const descriptors = [];
    if (scheduleData.next_trigger_at) {
      const relative = formatRelativeFutureTimestamp(scheduleData.next_trigger_at);
      const absolute = new Date(scheduleData.next_trigger_at).toLocaleString();
      descriptors.push(`next run ${relative ?? 'soon'} (${absolute})`);
    }
    if (scheduleData.last_triggered_at) {
      descriptors.push(`last triggered ${formatRelativeTimestamp(scheduleData.last_triggered_at)}`);
    }
    if (descriptors.length) {
      summary += `. ${descriptors.join('; ')}.`;
    } else {
      summary += '.';
    }
  }

  if (inputs.schedulerSummary) {
    inputs.schedulerSummary.textContent = summary;
  }

  if (inputs.schedulerStatus) {
    if (!scheduleData) {
      inputs.schedulerStatus.textContent = '';
    } else if (!scheduleData.active) {
      inputs.schedulerStatus.textContent = 'Scheduler disabled for this run.';
    } else {
      const relative = formatRelativeFutureTimestamp(scheduleData.next_trigger_at);
      inputs.schedulerStatus.textContent = relative ? `Scheduler enabled (${relative}).` : 'Scheduler enabled.';
    }
  }

  applyAccessState({ preserveStatus: true });
}

function hideSchedulerToast() {
  if (!inputs.schedulerToast) return;
  if (schedulerToastTimer) {
    clearTimeout(schedulerToastTimer);
    schedulerToastTimer = null;
  }
  inputs.schedulerToast.hidden = true;
  inputs.schedulerToast.textContent = '';
  inputs.schedulerToast.classList.remove('is-success', 'is-error', 'is-info');
}

function showSchedulerToast(message, variant = 'info') {
  if (!inputs.schedulerToast) return;
  if (schedulerToastTimer) {
    clearTimeout(schedulerToastTimer);
    schedulerToastTimer = null;
  }

  const toast = inputs.schedulerToast;
  const variantClass =
    variant === 'error' ? 'is-error' : variant === 'success' ? 'is-success' : 'is-info';

  toast.hidden = false;
  toast.textContent = message;
  toast.classList.remove('is-success', 'is-error', 'is-info');
  toast.classList.add(variantClass);

  schedulerToastTimer = window.setTimeout(() => {
    toast.hidden = true;
    toast.classList.remove(variantClass);
    toast.textContent = '';
    schedulerToastTimer = null;
  }, 4000);
}

function readSchedulerNumber(input, { min, max, fallback }) {
  if (!input) return fallback;
  const raw = Number(input.value);
  if (!Number.isFinite(raw)) {
    input.value = String(fallback);
    return fallback;
  }
  const clamped = Math.min(Math.max(Math.floor(raw), min), max);
  input.value = String(clamped);
  return clamped;
}

async function fetchRunSchedule({ silent = false } = {}) {
  if (!inputs.schedulerSummary) return;
  if (!silent) hideSchedulerToast();
  if (!activeRunId) {
    applySchedulerUI(null, { cache: false });
    hideSchedulerToast();
    if (!silent && inputs.schedulerStatus) {
      inputs.schedulerStatus.textContent = 'Assign a run to configure background automation.';
    }
    return;
  }

  if (!authContext.token) {
    if (!silent && inputs.schedulerStatus) {
      inputs.schedulerStatus.textContent = 'Sign in to view the background scheduler.';
    }
    return;
  }

  if (schedulerLoading) return;
  schedulerLoading = true;
  applyAccessState({ preserveStatus: true });

  if (!silent && inputs.schedulerStatus) {
    inputs.schedulerStatus.textContent = 'Loading background schedule…';
  }

  try {
    const response = await fetch(`${RUNS_SCHEDULE_ENDPOINT}?run_id=${activeRunId}`, {
      headers: buildFunctionHeaders({ json: false })
    });

    const raw = await response.text();
    let payload = {};
    if (raw) {
      try {
        payload = JSON.parse(raw);
      } catch (error) {
        console.warn('Unable to parse run schedule response', error);
      }
    }

    if (!response.ok) {
      const message = payload?.error || `Schedule endpoint responded ${response.status}`;
      throw new Error(message);
    }

    applySchedulerUI(payload?.schedule ?? null);

    if (!silent && inputs.schedulerStatus) {
      if (payload?.schedule) {
        inputs.schedulerStatus.textContent = payload.schedule.active
          ? 'Background dispatcher enabled.'
          : 'Background dispatcher disabled.';
      } else {
        inputs.schedulerStatus.textContent = 'No background schedule configured.';
      }
    }
  } catch (error) {
    console.error('Failed to fetch run schedule', error);
    if (!silent && inputs.schedulerStatus) {
      inputs.schedulerStatus.textContent = `Failed to load schedule: ${error.message}`;
    }
    if (!silent) {
      showSchedulerToast(`Failed to load schedule: ${error.message}`, 'error');
    }
  } finally {
    schedulerLoading = false;
    applyAccessState({ preserveStatus: true });
  }
}

async function saveRunSchedule() {
  if (!inputs.schedulerStatus) return;

  if (!activeRunId) {
    inputs.schedulerStatus.textContent = 'Assign a run ID before saving the schedule.';
    return;
  }

  await syncAccess({ preserveStatus: true });

  if (!authContext.user) {
    inputs.schedulerStatus.textContent = 'Sign in required to manage the scheduler.';
    return;
  }

  if (!authContext.isAdmin) {
    inputs.schedulerStatus.textContent = 'Admin access required to manage the scheduler.';
    return;
  }

  if (!authContext.token) {
    inputs.schedulerStatus.textContent = 'Session expired. Sign in again to continue.';
    await syncAccess();
    return;
  }

  const active = Boolean(inputs.schedulerEnabled?.checked);
  const cadenceSeconds = readSchedulerNumber(inputs.schedulerCadence, {
    min: 60,
    max: 21_600,
    fallback: SCHEDULER_DEFAULTS.cadenceSeconds
  });
  const stage1Limit = readSchedulerNumber(inputs.schedulerStage1, {
    min: 1,
    max: 25,
    fallback: SCHEDULER_DEFAULTS.stage1Limit
  });
  const stage2Limit = readSchedulerNumber(inputs.schedulerStage2, {
    min: 1,
    max: 25,
    fallback: SCHEDULER_DEFAULTS.stage2Limit
  });
  const stage3Limit = readSchedulerNumber(inputs.schedulerStage3, {
    min: 1,
    max: 25,
    fallback: SCHEDULER_DEFAULTS.stage3Limit
  });
  const maxCycles = readSchedulerNumber(inputs.schedulerCycles, {
    min: 1,
    max: 10,
    fallback: SCHEDULER_DEFAULTS.maxCycles
  });

  schedulerLoading = true;
  applyAccessState({ preserveStatus: true });

  hideSchedulerToast();
  inputs.schedulerStatus.textContent = active ? 'Saving scheduler…' : 'Disabling scheduler…';

  try {
    const response = await fetch(RUNS_SCHEDULE_ENDPOINT, {
      method: 'POST',
      headers: buildFunctionHeaders(),
      body: JSON.stringify({
        run_id: activeRunId,
        cadence_seconds: cadenceSeconds,
        stage_limits: {
          stage1: stage1Limit,
          stage2: stage2Limit,
          stage3: stage3Limit
        },
        max_cycles: maxCycles,
        active
      })
    });

    const raw = await response.text();
    let payload = {};
    if (raw) {
      try {
        payload = JSON.parse(raw);
      } catch (error) {
        console.warn('Unable to parse schedule save response', error);
      }
    }

    if (!response.ok) {
      const message = payload?.error || `Scheduler save failed (${response.status})`;
      throw new Error(message);
    }

    applySchedulerUI(payload?.schedule ?? null);

    if (inputs.schedulerStatus) {
      if (payload?.schedule && payload.schedule.active) {
        const cadenceLabel = formatSchedulerCadence(payload.schedule.cadence_seconds ?? cadenceSeconds);
        inputs.schedulerStatus.textContent = `Background dispatcher enabled (${cadenceLabel}).`;
      } else {
        inputs.schedulerStatus.textContent = 'Background dispatcher saved.';
      }
    }

      if (payload?.schedule?.active) {
        const cadenceLabel = formatSchedulerCadence(payload.schedule.cadence_seconds ?? cadenceSeconds);
        logStatus(`Background scheduler enabled: ${cadenceLabel} cadence.`);
        showSchedulerToast(`Scheduler enabled · ${cadenceLabel} cadence`, 'success');
      } else {
        logStatus('Background scheduler disabled for this run.');
        showSchedulerToast('Scheduler disabled for this run', 'info');
      }
    } catch (error) {
      console.error('Failed to save run schedule', error);
      inputs.schedulerStatus.textContent = `Failed to save schedule: ${error.message}`;
      schedulerDirty = true;
      showSchedulerToast(`Failed to save schedule: ${error.message}`, 'error');
    } finally {
      schedulerLoading = false;
      applyAccessState({ preserveStatus: true });
    }
  }

function updateStage1Metrics(metrics = null) {
  const formatter = (value) => {
    if (value == null || Number.isNaN(value)) return '—';
    return Number(value).toLocaleString();
  };

  if (inputs.stage1Total) inputs.stage1Total.textContent = formatter(metrics?.total);
  if (inputs.stage1Pending) inputs.stage1Pending.textContent = formatter(metrics?.pending);
  if (inputs.stage1Completed) inputs.stage1Completed.textContent = formatter(metrics?.completed);
  if (inputs.stage1Failed) inputs.stage1Failed.textContent = formatter(metrics?.failed);
}

function renderCacheBadge(hit) {
  if (!hit) return '';
  return '<span class="cache-badge" title="Served from cached response">Cached</span>';
}

function renderRecentClassifications(entries = []) {
  const body = inputs.stage1RecentBody;
  if (!body) return;

  body.innerHTML = '';

  if (!entries.length) {
    const row = document.createElement('tr');
    row.innerHTML = '<td colspan="4" class="recent-empty">No classifications yet.</td>';
    body.appendChild(row);
    return;
  }

  entries.forEach((entry) => {
    const row = document.createElement('tr');
    const safeSummary = entry.summary ? String(entry.summary) : '—';
    const cachedBadge = renderCacheBadge(entry.cache_hit);
    const updated = entry.updated_at
      ? new Date(entry.updated_at).toLocaleString([], { hour: '2-digit', minute: '2-digit', second: '2-digit' })
      : '—';
    row.innerHTML = `
      <td>${entry.ticker ?? '—'}</td>
      <td data-label>${entry.label ?? '—'}</td>
      <td>${safeSummary}${cachedBadge}</td>
      <td>${updated}</td>
    `;
    body.appendChild(row);
  });
}

function updateStage2Metrics(metrics = null, retrieval = null) {
  const formatter = (value) => {
    if (value == null || Number.isNaN(value)) return '—';
    return Number(value).toLocaleString();
  };

  if (inputs.stage2Total) inputs.stage2Total.textContent = formatter(metrics?.total);
  if (inputs.stage2Pending) inputs.stage2Pending.textContent = formatter(metrics?.pending);
  if (inputs.stage2Completed) inputs.stage2Completed.textContent = formatter(metrics?.completed);
  if (inputs.stage2Failed) inputs.stage2Failed.textContent = formatter(metrics?.failed);
  if (inputs.stage2GoDeep) inputs.stage2GoDeep.textContent = formatter(metrics?.goDeep);
  if (inputs.stage2ContextHits) {
    const hits = retrieval?.total_hits ?? retrieval?.hits ?? retrieval?.average_hits ?? null;
    inputs.stage2ContextHits.textContent = formatter(hits);
  }
  if (inputs.stage2ContextTokens) {
    const tokens = retrieval?.embedding_tokens ?? retrieval?.tokens ?? null;
    inputs.stage2ContextTokens.textContent = formatter(tokens);
  }
}

function renderStage2Insights(entries = []) {
  const body = inputs.stage2RecentBody;
  if (!body) return;

  body.innerHTML = '';

  if (!entries.length) {
    const row = document.createElement('tr');
    row.innerHTML = '<td colspan="4" class="recent-empty">No Stage 2 calls yet.</td>';
    body.appendChild(row);
    return;
  }

  entries.forEach((entry) => {
    const row = document.createElement('tr');
    const goDeep = entry.go_deep ? 'Yes' : entry.status === 'failed' ? 'Failed' : 'No';
    const summary = entry.summary ? String(entry.summary) : '—';
    const cachedBadge = renderCacheBadge(entry.cache_hit);
    const updated = entry.updated_at
      ? new Date(entry.updated_at).toLocaleString([], { hour: '2-digit', minute: '2-digit', second: '2-digit' })
      : '—';
    row.innerHTML = `
      <td>${entry.ticker ?? '—'}</td>
      <td data-label>${goDeep}</td>
      <td>${summary}${cachedBadge}</td>
      <td>${updated}</td>
    `;
    body.appendChild(row);
  });
}

function updateStage3Metrics(metrics = null, retrieval = null) {
  const formatter = (value) => {
    if (value == null || Number.isNaN(value)) return '—';
    return Number(value).toLocaleString();
  };

  if (inputs.stage3Finalists) inputs.stage3Finalists.textContent = formatter(metrics?.finalists);
  if (inputs.stage3Pending) inputs.stage3Pending.textContent = formatter(metrics?.pending);
  if (inputs.stage3Completed) inputs.stage3Completed.textContent = formatter(metrics?.completed);
  if (inputs.stage3Spend) {
    const spend = metrics?.spend;
    inputs.stage3Spend.textContent = spend == null || Number.isNaN(spend) ? '—' : formatCurrency(Number(spend));
  }
  if (inputs.stage3Failed) inputs.stage3Failed.textContent = formatter(metrics?.failed);
  if (inputs.stage3ContextHits) {
    const hits = retrieval?.total_hits ?? retrieval?.hits ?? null;
    inputs.stage3ContextHits.textContent = formatter(hits);
  }
  if (inputs.stage3ContextTokens) {
    const tokens = retrieval?.embedding_tokens ?? retrieval?.tokens ?? null;
    inputs.stage3ContextTokens.textContent = formatter(tokens);
  }
}

function renderStage3Reports(entries = []) {
  const body = inputs.stage3RecentBody;
  if (!body) return;

  body.innerHTML = '';

  if (!entries.length) {
    const row = document.createElement('tr');
    row.innerHTML = '<td colspan="4" class="recent-empty">No deep-dive reports yet.</td>';
    body.appendChild(row);
    return;
  }

  entries.forEach((entry) => {
    const row = document.createElement('tr');
    const verdict = entry.verdict ? String(entry.verdict) : '—';
    const thesis = entry.summary ?? entry.answer_text ?? '—';
    const cachedBadge = renderCacheBadge(entry.cache_hit);
    const updated = entry.updated_at
      ? new Date(entry.updated_at).toLocaleString([], { hour: '2-digit', minute: '2-digit', second: '2-digit' })
      : '—';
    row.innerHTML = `
      <td>${entry.ticker ?? '—'}</td>
      <td data-label>${verdict}</td>
      <td>${thesis}${cachedBadge}</td>
      <td>${updated}</td>
    `;
    body.appendChild(row);
  });
}

function setFollowupStatus(message, tone = '') {
  if (!inputs.followupStatus) return;
  inputs.followupStatus.textContent = message || '';
  if (tone) {
    inputs.followupStatus.dataset.tone = tone;
  } else {
    delete inputs.followupStatus.dataset.tone;
  }
}

function setFollowupPanelStatus(message) {
  if (!inputs.followupPanelStatus) return;
  inputs.followupPanelStatus.textContent = message || '';
}

function populateFollowupTickers(tickers) {
  const select = inputs.followupTicker;
  if (!select) return;

  const previous = select.value;
  select.innerHTML = '';

  const defaultOption = document.createElement('option');
  defaultOption.value = '';
  defaultOption.textContent = 'General follow-up';
  select.append(defaultOption);

  followupTickers = Array.from(new Set((tickers ?? []).filter(Boolean))).sort();
  followupTickers.forEach((ticker) => {
    const option = document.createElement('option');
    option.value = ticker;
    option.textContent = ticker;
    select.append(option);
  });

  if (previous && followupTickers.includes(previous)) {
    select.value = previous;
  } else {
    select.value = '';
  }

  if (inputs.focusTicker) {
    const focusSelect = inputs.focusTicker;
    const prevFocus = focusSelect.value;
    focusSelect.innerHTML = '';

    const placeholder = document.createElement('option');
    placeholder.value = '';
    placeholder.textContent = 'Select ticker';
    focusSelect.append(placeholder);

    followupTickers.forEach((ticker) => {
      const option = document.createElement('option');
      option.value = ticker;
      option.textContent = ticker;
      focusSelect.append(option);
    });

    if (prevFocus && followupTickers.includes(prevFocus)) {
      focusSelect.value = prevFocus;
    } else {
      focusSelect.value = '';
    }
  }
}

function renderFollowupTable(rows) {
  const tbody = inputs.followupTableBody;
  if (!tbody) return;

  tbody.innerHTML = '';
  const entries = Array.isArray(rows) ? rows : [];
  const total = entries.length;

  if (inputs.followupCount) {
    inputs.followupCount.textContent = String(total);
  }

  if (!total) {
    const emptyRow = document.createElement('tr');
    const cell = document.createElement('td');
    cell.colSpan = 5;
    cell.textContent = 'No feedback logged yet. Start by submitting a question above.';
    emptyRow.append(cell);
    tbody.append(emptyRow);
    return;
  }

  entries.forEach((entry) => {
    const row = document.createElement('tr');

    const createdCell = document.createElement('td');
    if (entry.created_at) {
      createdCell.textContent = formatRelativeTimestamp(entry.created_at);
      createdCell.title = new Date(entry.created_at).toLocaleString();
    } else {
      createdCell.textContent = '—';
    }
    row.append(createdCell);

    const tickerCell = document.createElement('td');
    tickerCell.textContent = entry.ticker ?? '—';
    row.append(tickerCell);

    const questionCell = document.createElement('td');
    const question = document.createElement('div');
    question.className = 'followup-question';
    question.textContent = entry.question_text ?? '—';
    questionCell.append(question);
    row.append(questionCell);

    const statusCell = document.createElement('td');
    const state = typeof entry.status === 'string' ? entry.status.toLowerCase() : 'pending';
    const label = document.createElement('span');
    label.className = 'followup-status-label';
    label.dataset.state = state;
    label.textContent = followupStatusLabels[state] ?? state.replace(/_/g, ' ');
    statusCell.append(label);
    row.append(statusCell);

    const updatedCell = document.createElement('td');
    const updatedAt = entry.updated_at ?? entry.created_at;
    if (updatedAt) {
      updatedCell.textContent = formatRelativeTimestamp(updatedAt);
      updatedCell.title = new Date(updatedAt).toLocaleString();
    } else {
      updatedCell.textContent = '—';
    }
    row.append(updatedCell);

    tbody.append(row);
  });
}

function setFocusPanelStatus(message) {
  if (!inputs.focusPanelStatus) return;
  inputs.focusPanelStatus.textContent = message || '';
}

function setFocusStatus(message, tone = '') {
  if (!inputs.focusStatus) return;
  inputs.focusStatus.textContent = message || '';
  if (tone) {
    inputs.focusStatus.dataset.tone = tone;
  } else {
    delete inputs.focusStatus.dataset.tone;
  }
}

function clearFocusRefreshTimer() {
  if (focusRefreshTimer) {
    window.clearTimeout(focusRefreshTimer);
    focusRefreshTimer = null;
  }
}

function scheduleFocusRefresh({ immediate = false } = {}) {
  clearFocusRefreshTimer();
  if (immediate) {
    fetchFocusData({ silent: true }).catch((error) => {
      console.warn('Focus refresh failed', error);
    });
    return;
  }
  focusRefreshTimer = window.setTimeout(() => {
    focusRefreshTimer = null;
    fetchFocusData({ silent: true }).catch((error) => {
      console.warn('Focus refresh failed', error);
    });
  }, 650);
}

function updateFocusMetrics(metrics = null) {
  if (!inputs.focusSummary) return;
  if (!metrics) {
    inputs.focusSummary.textContent = 'Pending — • Completed — • Failed —';
    return;
  }
  inputs.focusSummary.textContent = `Pending ${Number(metrics.pending ?? 0).toLocaleString()} • Completed ${Number(
    metrics.completed ?? 0
  ).toLocaleString()} • Failed ${Number(metrics.failed ?? 0).toLocaleString()}`;
}

function renderFocusTemplates(templates = []) {
  const container = inputs.focusTemplates;
  if (!container) return;

  container.innerHTML = '';
  const entries = Array.isArray(templates) ? templates : [];

  if (!entries.length) {
    const empty = document.createElement('p');
    empty.className = 'focus-empty';
    empty.textContent = 'No saved focus templates yet. Add questions from the docs admin to reuse them here.';
    container.append(empty);
    return;
  }

  entries.forEach((template) => {
    const wrapper = document.createElement('label');
    wrapper.className = 'focus-template';
    const checkbox = document.createElement('input');
    checkbox.type = 'checkbox';
    checkbox.value = template.slug;
    checkbox.dataset.slug = template.slug;
    checkbox.name = 'focusTemplates';
    checkbox.id = `focus-template-${template.slug}`;

    const title = document.createElement('span');
    title.className = 'focus-template__title';
    title.textContent = template.label ?? template.slug;

    const description = document.createElement('span');
    description.className = 'focus-template__question';
    description.textContent = template.question ?? '';

    wrapper.append(checkbox, title, description);
    container.append(wrapper);
  });
}

function renderFocusTable(rows = []) {
  const body = inputs.focusTableBody;
  if (!body) return;

  body.innerHTML = '';
  const entries = Array.isArray(rows) ? rows : [];
  if (inputs.focusCount) {
    inputs.focusCount.textContent = String(entries.length);
  }

  if (!entries.length) {
    const emptyRow = document.createElement('tr');
    const cell = document.createElement('td');
    cell.colSpan = 5;
    cell.textContent = 'No focus questions queued yet. Select templates or add a custom prompt to get started.';
    emptyRow.append(cell);
    body.append(emptyRow);
    return;
  }

  entries.forEach((entry) => {
    const row = document.createElement('tr');

    const createdCell = document.createElement('td');
    if (entry.created_at) {
      createdCell.textContent = formatRelativeTimestamp(entry.created_at);
      createdCell.title = new Date(entry.created_at).toLocaleString();
    } else {
      createdCell.textContent = '—';
    }
    row.append(createdCell);

    const tickerCell = document.createElement('td');
    tickerCell.textContent = entry.ticker ?? '—';
    row.append(tickerCell);

    const questionCell = document.createElement('td');
    questionCell.className = 'focus-question';
    questionCell.textContent = entry.question ?? '—';
    row.append(questionCell);

    const statusCell = document.createElement('td');
    const label = focusStatusLabels[entry.status] ?? entry.status ?? '—';
    statusCell.textContent = label;
    statusCell.dataset.status = entry.status ?? 'unknown';
    row.append(statusCell);

    const summaryCell = document.createElement('td');
    const summary = entry.answer_text ? String(entry.answer_text) : '';
    const truncated = summary.length > 160 ? `${summary.slice(0, 160)}…` : summary || '—';
    const badge = renderCacheBadge(entry.cache_hit);
    summaryCell.innerHTML = `${truncated}${badge}`;
    row.append(summaryCell);

    const updatedCell = document.createElement('td');
    const updatedAt = entry.answered_at ?? entry.updated_at ?? entry.created_at;
    if (updatedAt) {
      updatedCell.textContent = formatRelativeTimestamp(updatedAt);
      updatedCell.title = new Date(updatedAt).toLocaleString();
    } else {
      updatedCell.textContent = '—';
    }
    row.append(updatedCell);

    body.append(row);
  });
}

function resetFocusUI(message = '') {
  focusTemplates = [];
  focusRequests = [];
  renderFocusTemplates([]);
  renderFocusTable([]);
  updateFocusMetrics(null);
  setFocusPanelStatus(message);
  setFocusStatus('');
}

async function fetchFocusData({ silent = false } = {}) {
  if (!inputs.focusPanel) return;

  if (!activeRunId) {
    resetFocusUI('Set a run ID to manage focus questions.');
    return;
  }

  if (!authContext.user || !authContext.isAdmin) {
    resetFocusUI('Admin access required to queue focus questions.');
    return;
  }

  if (!authContext.token) {
    resetFocusUI('Session expired. Sign in again to continue.');
    await syncAccess({ preserveStatus: true });
    return;
  }

  if (!silent) {
    setFocusPanelStatus('Loading focus questions…');
  }

  focusLoading = true;
  applyAccessState({ preserveStatus: true });

  try {
    const url = new URL(RUNS_FOCUS_ENDPOINT);
    url.searchParams.set('run_id', activeRunId);
    const response = await fetch(url.toString(), {
      headers: buildFunctionHeaders({ json: false })
    });

    if (!response.ok) {
      const text = await response.text();
      throw new Error(`Focus endpoint responded ${response.status}: ${text}`);
    }

    const data = await response.json();
    focusTemplates = Array.isArray(data.templates) ? data.templates : [];
    focusRequests = Array.isArray(data.requests) ? data.requests : [];

    renderFocusTemplates(focusTemplates);
    renderFocusTable(focusRequests);
    updateFocusMetrics(data.metrics ?? null);

    const timestamp = new Date().toLocaleTimeString([], { hour: '2-digit', minute: '2-digit', second: '2-digit' });
    setFocusPanelStatus(`Last updated ${timestamp}`);
  } catch (error) {
    console.error('Failed to load focus questions', error);
    setFocusPanelStatus('Failed to load focus questions.');
  } finally {
    focusLoading = false;
    applyAccessState({ preserveStatus: true });
  }
}

async function submitFocusForm(event) {
  event.preventDefault();
  if (!inputs.focusForm) return;

  if (!activeRunId) {
    setFocusStatus('Set a run ID before queuing focus questions.', 'warn');
    return;
  }

  if (!authContext.user) {
    setFocusStatus('Sign in required.', 'warn');
    return;
  }

  if (!authContext.isAdmin) {
    setFocusStatus('Admin access required.', 'warn');
    return;
  }

  if (!authContext.token) {
    setFocusStatus('Session expired. Sign in again to continue.', 'warn');
    await syncAccess({ preserveStatus: true });
    return;
  }

  const ticker = inputs.focusTicker ? inputs.focusTicker.value.trim() : '';
  if (!ticker) {
    setFocusStatus('Choose a ticker before queuing focus questions.', 'warn');
    return;
  }

  const selectedTemplates = inputs.focusTemplates
    ? Array.from(inputs.focusTemplates.querySelectorAll('input[type="checkbox"]:checked')).map((input) => input.value)
    : [];

  const customQuestion = inputs.focusCustomQuestion ? inputs.focusCustomQuestion.value.trim() : '';

  if (!selectedTemplates.length && !customQuestion) {
    setFocusStatus('Select at least one template or enter a custom question.', 'warn');
    return;
  }

  focusLoading = true;
  setFocusStatus('Submitting focus questions…');
  applyAccessState({ preserveStatus: true });

  try {
    const body = {
      run_id: activeRunId,
      ticker,
      template_slugs: selectedTemplates,
      custom_questions: customQuestion ? [customQuestion] : []
    };

    const response = await fetch(RUNS_FOCUS_ENDPOINT, {
      method: 'POST',
      headers: buildFunctionHeaders(),
      body: JSON.stringify(body)
    });

    if (!response.ok) {
      const text = await response.text();
      throw new Error(`Focus submit failed (${response.status}): ${text}`);
    }

    if (inputs.focusCustomQuestion) {
      inputs.focusCustomQuestion.value = '';
    }
    if (inputs.focusTemplates) {
      inputs.focusTemplates.querySelectorAll('input[type="checkbox"]').forEach((input) => {
        input.checked = false;
      });
    }

    setFocusStatus('Focus questions queued.', 'success');
    scheduleFocusRefresh({ immediate: true });
  } catch (error) {
    console.error('Focus question submission failed', error);
    setFocusStatus(`Failed to queue focus questions: ${error.message}`, 'warn');
  } finally {
    focusLoading = false;
    applyAccessState({ preserveStatus: true });
  }
}

async function refreshFollowupTickers({ silent = false } = {}) {
  if (!inputs.followupTicker) return;

  if (!activeRunId) {
    populateFollowupTickers([]);
    if (!silent) setFollowupPanelStatus('Select a run to view follow-up questions.');
    return;
  }

  try {
    const { data, error } = await supabase
      .from('run_items')
      .select('ticker')
      .eq('run_id', activeRunId)
      .order('ticker', { ascending: true });
    if (error) throw error;
    const tickers = (data ?? []).map((row) => (row?.ticker ? String(row.ticker).toUpperCase() : null)).filter(Boolean);
    populateFollowupTickers(tickers);
  } catch (error) {
    console.warn('Failed to load follow-up tickers', error);
  }
}

function clearFollowupRefreshTimer() {
  if (followupRefreshTimer) {
    clearTimeout(followupRefreshTimer);
    followupRefreshTimer = null;
  }
}

function scheduleFollowupRefresh({ immediate = false } = {}) {
  if (immediate) {
    clearFollowupRefreshTimer();
    refreshFollowupList({ silent: true }).catch((error) => {
      console.error('Follow-up refresh failed', error);
    });
    return;
  }

  if (followupRefreshTimer) return;
  followupRefreshTimer = window.setTimeout(() => {
    followupRefreshTimer = null;
    refreshFollowupList({ silent: true }).catch((error) => {
      console.error('Follow-up refresh failed', error);
    });
  }, 500);
}

function resetFollowupUI(message = '') {
  populateFollowupTickers([]);
  renderFollowupTable([]);
  setFollowupPanelStatus(message);
  if (!message) {
    setFollowupStatus('');
  }
}

async function refreshFollowupList({ silent = false } = {}) {
  if (!inputs.followupTableBody) return;

  if (!activeRunId) {
    resetFollowupUI('Select a run to view follow-up questions.');
    return;
  }

  if (!authContext.user) {
    resetFollowupUI('Sign in to view follow-up questions.');
    return;
  }

  if (!authContext.isAdmin && !authContext.membershipActive) {
    resetFollowupUI('Membership required to view follow-up questions.');
    return;
  }

  if (!authContext.token) {
    if (!silent) setFollowupPanelStatus('Session expired. Refresh or sign in again to load follow-ups.');
    return;
  }

  if (followupLoading) return;
  followupLoading = true;

  if (!silent) {
    setFollowupPanelStatus('Loading follow-up requests…');
  }

  try {
    const url = new URL(RUNS_FEEDBACK_ENDPOINT);
    url.searchParams.set('run_id', activeRunId);
    const response = await fetch(url.toString(), {
      headers: buildFunctionHeaders({ json: false })
    });
    const payload = await response.json().catch(() => ({}));
    if (!response.ok) {
      const message = payload?.error || `Failed to load follow-up requests (${response.status})`;
      throw new Error(message);
    }
    const items = Array.isArray(payload?.items) ? payload.items : [];
    renderFollowupTable(items);
    if (!silent) {
      setFollowupPanelStatus(items.length ? '' : 'No follow-up questions yet.');
    }
  } catch (error) {
    console.error('Failed to load follow-up requests', error);
    setFollowupPanelStatus(error instanceof Error ? error.message : String(error));
  } finally {
    followupLoading = false;
  }
}

function updateFollowupAccess() {
  const hasRun = Boolean(activeRunId);
  const signedIn = Boolean(authContext.user);
  const hasMembership = authContext.isAdmin || authContext.membershipActive;
  const canSubmit = hasRun && signedIn && hasMembership;

  if (inputs.followupQuestion) {
    inputs.followupQuestion.disabled = !canSubmit;
  }
  if (inputs.followupTicker) {
    inputs.followupTicker.disabled = !canSubmit;
  }
  if (inputs.submitFollowupBtn) {
    inputs.submitFollowupBtn.disabled = !canSubmit;
  }

  if (!signedIn) {
    setFollowupStatus('Sign in to submit follow-up questions.', 'error');
    setFollowupPanelStatus('Sign in to view follow-up questions.');
    return;
  }

  if (!hasRun) {
    setFollowupStatus('Select an active run to submit feedback.');
    setFollowupPanelStatus('Select a run to view follow-up questions.');
    return;
  }

  if (!hasMembership) {
    setFollowupStatus('Activate a membership to send follow-up questions.', 'error');
    setFollowupPanelStatus('Membership required to view follow-up questions.');
    return;
  }

  if (inputs.followupStatus?.dataset.tone !== 'success') {
    setFollowupStatus('');
  }
  setFollowupPanelStatus('');
}

async function submitFollowupRequest(event) {
  event.preventDefault();

  if (!activeRunId) {
    setFollowupStatus('Select an active run first.', 'error');
    return;
  }

  if (!authContext.user) {
    setFollowupStatus('Sign in to submit follow-up questions.', 'error');
    return;
  }

  if (!authContext.isAdmin && !authContext.membershipActive) {
    setFollowupStatus('Membership required to submit follow-up questions.', 'error');
    return;
  }

  if (!authContext.token) {
    setFollowupStatus('Session expired. Refresh and try again.', 'error');
    await syncAccess({ preserveStatus: true });
    return;
  }

  const questionValue = (inputs.followupQuestion?.value ?? '').trim();
  const tickerValue = (inputs.followupTicker?.value ?? '').trim();

  if (questionValue.length < 8) {
    setFollowupStatus('Follow-up question must be at least 8 characters.', 'error');
    return;
  }

  if (inputs.submitFollowupBtn) {
    inputs.submitFollowupBtn.disabled = true;
  }
  if (inputs.followupTicker) {
    inputs.followupTicker.disabled = true;
  }
  if (inputs.followupQuestion) {
    inputs.followupQuestion.disabled = true;
  }

  setFollowupStatus('Submitting follow-up…');

  try {
    const response = await fetch(RUNS_FEEDBACK_ENDPOINT, {
      method: 'POST',
      headers: buildFunctionHeaders(),
      body: JSON.stringify({
        run_id: activeRunId,
        ticker: tickerValue || undefined,
        question: questionValue,
        context: {
          origin: window.location.origin,
          pathname: window.location.pathname,
          submitted_at: new Date().toISOString()
        }
      })
    });
    const payload = await response.json().catch(() => ({}));
    if (!response.ok) {
      const message = payload?.error || `Failed to submit follow-up (${response.status})`;
      throw new Error(message);
    }

    setFollowupStatus('Follow-up logged. Check the table below for updates.', 'success');
    if (inputs.followupQuestion) {
      inputs.followupQuestion.value = '';
    }
    if (inputs.followupTicker) {
      inputs.followupTicker.value = tickerValue && followupTickers.includes(tickerValue) ? tickerValue : '';
    }
    scheduleFollowupRefresh({ immediate: true });
  } catch (error) {
    const message = error instanceof Error ? error.message : String(error);
    setFollowupStatus(message, 'error');
  } finally {
    if (inputs.submitFollowupBtn) {
      inputs.submitFollowupBtn.disabled = false;
    }
    if (inputs.followupTicker) {
      inputs.followupTicker.disabled = false;
    }
    if (inputs.followupQuestion) {
      inputs.followupQuestion.disabled = false;
    }
  }
}

async function fetchStage1Summary({ silent = false } = {}) {
  if (!inputs.stage1Status) return;

  if (!activeRunId) {
    updateStage1Metrics();
    renderRecentClassifications([]);
    if (!silent) inputs.stage1Status.textContent = 'Set a run ID to monitor triage progress.';
    return;
  }

  if (!silent) inputs.stage1Status.textContent = 'Fetching Stage 1 progress…';

  try {
    const [totalRes, pendingRes, completedRes, failedRes, answersRes] = await Promise.all([
      supabase
        .from('run_items')
        .select('*', { count: 'exact', head: true })
        .eq('run_id', activeRunId),
      supabase
        .from('run_items')
        .select('*', { count: 'exact', head: true })
        .eq('run_id', activeRunId)
        .eq('status', 'pending')
        .eq('stage', 0),
      supabase
        .from('run_items')
        .select('*', { count: 'exact', head: true })
        .eq('run_id', activeRunId)
        .eq('status', 'ok')
        .gte('stage', 1),
      supabase
        .from('run_items')
        .select('*', { count: 'exact', head: true })
        .eq('run_id', activeRunId)
        .eq('status', 'failed'),
      supabase
        .from('answers')
        .select('ticker, answer_json, created_at')
        .eq('run_id', activeRunId)
        .eq('stage', 1)
        .order('created_at', { ascending: false })
        .limit(8)
    ]);

    if (totalRes.error) throw totalRes.error;
    if (pendingRes.error) throw pendingRes.error;
    if (completedRes.error) throw completedRes.error;
    if (failedRes.error) throw failedRes.error;
    if (answersRes.error) throw answersRes.error;

    const metrics = {
      total: totalRes.count ?? 0,
      pending: pendingRes.count ?? 0,
      completed: completedRes.count ?? 0,
      failed: failedRes.count ?? 0
    };

    updateStage1Metrics(metrics);

    const recent = (answersRes.data ?? []).map((row) => {
      const answer = row.answer_json ?? {};
      let summary = '';
      if (Array.isArray(answer.reasons) && answer.reasons.length) {
        summary = answer.reasons[0];
      } else if (typeof answer.summary === 'string') {
        summary = answer.summary;
      } else if (typeof answer.reason === 'string') {
        summary = answer.reason;
      }

      return {
        ticker: row.ticker,
        label: answer.label ?? answer.classification ?? null,
        summary: summary || '—',
        updated_at: row.created_at
      };
    });

    renderRecentClassifications(recent);

    const timestamp = new Date().toLocaleTimeString([], { hour: '2-digit', minute: '2-digit', second: '2-digit' });
    inputs.stage1Status.textContent = `Last updated ${timestamp}`;
  } catch (error) {
    console.error('Failed to load Stage 1 summary', error);
    inputs.stage1Status.textContent = 'Failed to load Stage 1 progress.';
  }
}

async function fetchStage2Summary({ silent = false } = {}) {
  if (!inputs.stage2Status) return;

  if (!activeRunId) {
    updateStage2Metrics();
    renderStage2Insights([]);
    if (!silent) inputs.stage2Status.textContent = 'Set a run ID to monitor Stage 2 progress.';
    return;
  }

  if (!silent) inputs.stage2Status.textContent = 'Fetching Stage 2 progress…';

  try {
    const [summaryResult, answersResult] = await Promise.all([
      supabase.rpc('run_stage2_summary', { p_run_id: activeRunId }).maybeSingle(),
      supabase
        .from('answers')
        .select('ticker, answer_json, created_at')
        .eq('run_id', activeRunId)
        .eq('stage', 2)
        .order('created_at', { ascending: false })
        .limit(8)
    ]);

    if (summaryResult.error) throw summaryResult.error;
    if (answersResult.error) throw answersResult.error;

    const summary = summaryResult.data ?? null;
    const metrics = {
      total: summary ? Number(summary.total_survivors ?? 0) : 0,
      pending: summary ? Number(summary.pending ?? 0) : 0,
      completed: summary ? Number(summary.completed ?? 0) : 0,
      failed: summary ? Number(summary.failed ?? 0) : 0,
      goDeep: summary ? Number(summary.go_deep ?? 0) : 0
    };

    updateStage2Metrics(metrics);

    const recent = (answersResult.data ?? []).map((row) => {
      const answer = row.answer_json ?? {};
      const verdict = answer?.verdict ?? {};
      const rawGoDeep = verdict?.go_deep;
      const goDeep = typeof rawGoDeep === 'boolean'
        ? rawGoDeep
        : typeof rawGoDeep === 'string'
          ? rawGoDeep.toLowerCase() === 'true'
          : false;
      let summaryText = typeof verdict?.summary === 'string' ? verdict.summary : '';
      if (!summaryText && Array.isArray(answer?.next_steps) && answer.next_steps.length) {
        summaryText = String(answer.next_steps[0]);
      }
      return {
        ticker: row.ticker,
        go_deep: goDeep,
        summary: summaryText || '—',
        updated_at: row.created_at,
        status: 'ok'
      };
    });

    renderStage2Insights(recent);

    const timestamp = new Date().toLocaleTimeString([], { hour: '2-digit', minute: '2-digit', second: '2-digit' });
    inputs.stage2Status.textContent = `Last updated ${timestamp}`;
  } catch (error) {
    console.error('Failed to load Stage 2 summary', error);
    inputs.stage2Status.textContent = 'Failed to load Stage 2 progress.';
  }
}

async function fetchStage3Summary({ silent = false } = {}) {
  if (!inputs.stage3Status) return;

  if (!activeRunId) {
    updateStage3Metrics();
    renderStage3Reports([]);
    if (!silent) inputs.stage3Status.textContent = 'Set a run ID to monitor Stage 3 deep dives.';
    return;
  }

  if (!silent) inputs.stage3Status.textContent = 'Fetching Stage 3 progress…';

  try {
    const [summaryResult, answersResult, costResult] = await Promise.all([
      supabase.rpc('run_stage3_summary', { p_run_id: activeRunId }).maybeSingle(),
      supabase
        .from('answers')
        .select('ticker, answer_json, answer_text, question_group, created_at')
        .eq('run_id', activeRunId)
        .eq('stage', 3)
        .order('created_at', { ascending: false })
        .limit(10),
      supabase.rpc('run_cost_breakdown', { p_run_id: activeRunId })
    ]);

    if (summaryResult.error) throw summaryResult.error;
    if (answersResult.error) throw answersResult.error;
    if (costResult.error) throw costResult.error;

    const summary = summaryResult.data ?? null;
    const metrics = {
      finalists: summary ? Number(summary.total_finalists ?? summary.finalists ?? 0) : 0,
      pending: summary ? Number(summary.pending ?? 0) : 0,
      completed: summary ? Number(summary.completed ?? 0) : 0,
      failed: summary ? Number(summary.failed ?? 0) : 0,
      spend: 0
    };

    const breakdown = Array.isArray(costResult.data) ? costResult.data : [];
    const stage3Spend = breakdown
      .filter((row) => Number(row.stage) === 3)
      .reduce((acc, row) => acc + Number(row.cost_usd ?? 0), 0);
    metrics.spend = stage3Spend;

    updateStageSpendChart(breakdown);

    updateStage3Metrics(metrics);

    const reports = (answersResult.data ?? [])
      .filter((row) => (row.question_group ?? '').toLowerCase() === 'summary')
      .map((row) => {
        const answer = row.answer_json ?? {};
        const verdict = answer.verdict ?? answer.rating ?? answer.recommendation ?? null;
        const summaryText =
          answer.thesis ??
          answer.summary ??
          answer.narrative ??
          (Array.isArray(answer.takeaways) && answer.takeaways.length ? answer.takeaways[0] : null) ??
          row.answer_text ??
          '—';
        return {
          ticker: row.ticker,
          verdict,
          summary: summaryText,
          answer_text: row.answer_text ?? null,
          updated_at: row.created_at
        };
      });

    renderStage3Reports(reports);

    const timestamp = new Date().toLocaleTimeString([], { hour: '2-digit', minute: '2-digit', second: '2-digit' });
    inputs.stage3Status.textContent = `Last updated ${timestamp}`;
  } catch (error) {
    console.error('Failed to load Stage 3 summary', error);
    inputs.stage3Status.textContent = 'Failed to load Stage 3 progress.';
  }
}

function setActiveRunId(value, { announce = true, silent = false } = {}) {
  const normalized = typeof value === 'string' ? value.trim() : '';
  if (normalized && !isValidUuid(normalized)) {
    if (inputs.stage1Status) inputs.stage1Status.textContent = 'Run ID must be a valid UUID.';
    return false;
  }

  const previous = activeRunId;
  activeRunId = normalized || null;
  const changed = previous !== activeRunId;

  if (changed && autoContinueActive) {
    disableAutoContinue('Auto continue paused while switching runs.');
  }

  if (activeRunId) {
    localStorage.setItem(RUN_STORAGE_KEY, activeRunId);
  } else {
    localStorage.removeItem(RUN_STORAGE_KEY);
  }

  updateRunDisplay();
  applyAccessState({ preserveStatus: true });

  if (!activeRunId) {
    unsubscribeFromRunChannel();
    updateRunMeta(null);
    updateStage1Metrics();
    renderRecentClassifications([]);
    updateStage2Metrics();
    renderStage2Insights([]);
    updateStage3Metrics();
    renderStage3Reports([]);
    resetFollowupUI('No active run selected.');
    resetFocusUI('No active run selected.');
    applySchedulerUI(null);
    hideSchedulerToast();
    renderNotificationEvents();
    if (announce && inputs.stage1Status) {
      inputs.stage1Status.textContent = 'Active run cleared. Set a run ID to continue.';
    }
    if (announce) {
      logStatus('Active run cleared.');
    }
    if (inputs.stage2Status) inputs.stage2Status.textContent = 'Active run cleared.';
    if (inputs.stage3Status) inputs.stage3Status.textContent = 'Active run cleared.';
    return changed;
  }

  subscribeToRunChannel(activeRunId);

  hideSchedulerToast();
  const hasCachedSchedule = scheduleCache.has(activeRunId);
  const cachedSchedule = hasCachedSchedule ? scheduleCache.get(activeRunId) : null;
  applySchedulerUI(cachedSchedule ?? null, { cache: hasCachedSchedule });
  if (!hasCachedSchedule && inputs.schedulerStatus) {
    inputs.schedulerStatus.textContent = 'Loading background schedule…';
  }
  if (!hasCachedSchedule && inputs.schedulerSummary) {
    inputs.schedulerSummary.textContent = 'Loading background schedule…';
  }

  fetchRunMeta({ silent }).catch((error) => {
    console.error('Failed to refresh run details', error);
  });

  fetchRunSchedule({ silent: true }).catch((error) => {
    console.error('Failed to refresh run schedule', error);
  });

  if (announce) {
    const message = `Active run set to ${activeRunId}`;
    if (inputs.stage1Status) inputs.stage1Status.textContent = message;
    if (inputs.stage2Status) inputs.stage2Status.textContent = 'Loading Stage 2 progress…';
    if (inputs.stage3Status) inputs.stage3Status.textContent = 'Loading Stage 3 progress…';
    logStatus(message);
  }

  fetchStage1Summary({ silent }).catch((error) => {
    console.error('Failed to refresh Stage 1 summary', error);
    if (inputs.stage1Status) inputs.stage1Status.textContent = 'Failed to load Stage 1 progress.';
  });

  fetchStage2Summary({ silent }).catch((error) => {
    console.error('Failed to refresh Stage 2 summary', error);
    if (inputs.stage2Status) inputs.stage2Status.textContent = 'Failed to load Stage 2 progress.';
  });

  fetchStage3Summary({ silent }).catch((error) => {
    console.error('Failed to refresh Stage 3 summary', error);
    if (inputs.stage3Status) inputs.stage3Status.textContent = 'Failed to load Stage 3 progress.';
  });

  refreshFollowupTickers({ silent: true }).catch((error) => {
    console.warn('Failed to load follow-up tickers', error);
  });
  refreshFollowupList({ silent }).catch((error) => {
    console.warn('Failed to load follow-up requests', error);
  });
  fetchFocusData({ silent }).catch((error) => {
    console.warn('Failed to load focus questions', error);
  });
  loadNotificationEvents({ silent: true }).catch((error) => {
    console.warn('Failed to refresh notification log', error);
  });

  return changed;
}

async function processStage1Batch() {
  if (!inputs.stage1Btn) return;

  if (!activeRunId) {
    if (inputs.stage1Status) inputs.stage1Status.textContent = 'Assign a run ID before processing.';
    return;
  }

  if (currentRunMeta?.stop_requested) {
    if (inputs.stage1Status) inputs.stage1Status.textContent = 'Run flagged to stop. Clear the stop request to continue processing.';
    return;
  }

  if (currentRunMeta?.budget_exhausted) {
    if (inputs.stage1Status) inputs.stage1Status.textContent = 'Run budget reached. Increase the guardrail before processing more triage batches.';
    return;
  }

  await syncAccess({ preserveStatus: true });

  if (!authContext.user) {
    if (inputs.stage1Status) inputs.stage1Status.textContent = 'Sign in required.';
    return;
  }

  if (!authContext.isAdmin) {
    if (inputs.stage1Status) inputs.stage1Status.textContent = 'Admin access required.';
    return;
  }

  if (!authContext.token) {
    if (inputs.stage1Status) inputs.stage1Status.textContent = 'Session expired. Sign in again to continue.';
    await syncAccess();
    return;
  }

  inputs.stage1Btn.disabled = true;
  if (inputs.stage1Status) inputs.stage1Status.textContent = 'Processing Stage 1 batch…';

  try {
    const response = await fetch(STAGE1_CONSUME_ENDPOINT, {
      method: 'POST',
      headers: buildFunctionHeaders(),
      body: JSON.stringify({
        run_id: activeRunId,
        limit: 8,
        client_meta: {
          origin: window.location.origin,
          triggered_at: new Date().toISOString()
        }
      })
    });

    const raw = await response.text();
    let payload = {};
    if (raw) {
      try {
        payload = JSON.parse(raw);
      } catch (error) {
        console.warn('Unable to parse Stage 1 response JSON', error);
      }
    }

    if (!response.ok) {
      const message = payload?.error || `Stage 1 endpoint responded ${response.status}`;
      throw new Error(message);
    }

    const results = Array.isArray(payload.results) ? payload.results : [];
    if (results.length) {
      renderRecentClassifications(results);
    }

    const cacheNote = payload.cache_hits ? ` (cached ${payload.cache_hits})` : '';
    const message = (payload.message || `Processed ${results.length} ticker${results.length === 1 ? '' : 's'}.`) + cacheNote;
    if (inputs.stage1Status) inputs.stage1Status.textContent = message;
    logStatus(`[Stage 1] ${message}`);
  } catch (error) {
    console.error('Stage 1 batch error', error);
    if (inputs.stage1Status) inputs.stage1Status.textContent = `Stage 1 failed: ${error.message}`;
    logStatus(`Stage 1 batch failed: ${error.message}`);
  } finally {
    try {
      await fetchStage1Summary({ silent: true });
    } catch (error) {
      console.error('Failed to refresh Stage 1 summary after batch', error);
    }
    try {
      await fetchStage2Summary({ silent: true });
    } catch (error) {
      console.error('Failed to refresh Stage 2 summary after Stage 1 batch', error);
    }
    try {
      await fetchRunMeta({ silent: true });
    } catch (error) {
      console.error('Failed to refresh run meta after Stage 1 batch', error);
    }
    applyAccessState({ preserveStatus: true });
  }
}

async function processStage2Batch() {
  if (!inputs.stage2Btn) return;

  if (!activeRunId) {
    if (inputs.stage2Status) inputs.stage2Status.textContent = 'Assign a run ID before processing.';
    return;
  }

  if (currentRunMeta?.stop_requested) {
    if (inputs.stage2Status) inputs.stage2Status.textContent = 'Run flagged to stop. Clear the stop request to continue processing.';
    return;
  }

  if (currentRunMeta?.budget_exhausted) {
    if (inputs.stage2Status) inputs.stage2Status.textContent = 'Run budget reached. Increase the guardrail before scoring additional survivors.';
    return;
  }

  await syncAccess({ preserveStatus: true });
  if (!authContext.isAdmin) {
    if (inputs.stage2Status) inputs.stage2Status.textContent = 'Admin access required for Stage 2.';
    return;
  }
  if (!authContext.token) {
    if (inputs.stage2Status) inputs.stage2Status.textContent = 'Session expired. Refresh and try again.';
    return;
  }

  inputs.stage2Btn.disabled = true;
  if (inputs.stage2Status) inputs.stage2Status.textContent = 'Processing Stage 2 batch…';

  try {
    const response = await fetch(STAGE2_CONSUME_ENDPOINT, {
      method: 'POST',
      headers: buildFunctionHeaders(),
      body: JSON.stringify({
        run_id: activeRunId,
        limit: 4,
        client_meta: {
          origin: window.location.origin,
          triggered_at: new Date().toISOString()
        }
      })
    });

    const raw = await response.text();
    let payload = {};
    if (raw) {
      try {
        payload = JSON.parse(raw);
      } catch (error) {
        console.warn('Unable to parse Stage 2 response JSON', error);
      }
    }

    if (!response.ok) {
      const message = payload?.error || `Stage 2 endpoint responded ${response.status}`;
      throw new Error(message);
    }

    const results = Array.isArray(payload.results) ? payload.results : [];
    if (results.length) {
      renderStage2Insights(results);
    }

    if (payload.metrics) {
      updateStage2Metrics(
        {
          total: Number(payload.metrics.total_survivors ?? payload.metrics.total ?? 0),
          pending: Number(payload.metrics.pending ?? 0),
          completed: Number(payload.metrics.completed ?? 0),
          failed: Number(payload.metrics.failed ?? 0),
          goDeep: Number(payload.metrics.go_deep ?? payload.metrics.goDeep ?? 0)
        },
        payload.retrieval ?? null
      );
    }

    const cacheNote = payload.cache_hits ? ` (cached ${payload.cache_hits})` : '';
    const message = (payload.message || `Processed ${results.length} ticker${results.length === 1 ? '' : 's'}.`) + cacheNote;
    if (inputs.stage2Status) inputs.stage2Status.textContent = message;
    logStatus(`[Stage 2] ${message}`);
  } catch (error) {
    console.error('Stage 2 batch error', error);
    if (inputs.stage2Status) inputs.stage2Status.textContent = `Stage 2 failed: ${error.message}`;
    logStatus(`Stage 2 batch failed: ${error.message}`);
  } finally {
    try {
      await fetchStage2Summary({ silent: true });
    } catch (error) {
      console.error('Failed to refresh Stage 2 summary after batch', error);
    }
    try {
      await fetchRunMeta({ silent: true });
    } catch (error) {
      console.error('Failed to refresh run meta after Stage 2 batch', error);
    }
    applyAccessState({ preserveStatus: true });
  }
}

async function processStage3Batch() {
  if (!inputs.stage3Btn) return;

  if (!activeRunId) {
    if (inputs.stage3Status) inputs.stage3Status.textContent = 'Assign a run ID before processing deep dives.';
    return;
  }

  if (currentRunMeta?.stop_requested) {
    if (inputs.stage3Status) inputs.stage3Status.textContent = 'Run flagged to stop. Clear the stop request to continue.';
    return;
  }

  if (currentRunMeta?.budget_exhausted) {
    if (inputs.stage3Status) inputs.stage3Status.textContent = 'Run budget reached. Increase the guardrail before running more deep dives.';
    return;
  }

  await syncAccess({ preserveStatus: true });
  if (!authContext.isAdmin) {
    if (inputs.stage3Status) inputs.stage3Status.textContent = 'Admin access required for Stage 3.';
    return;
  }
  if (!authContext.token) {
    if (inputs.stage3Status) inputs.stage3Status.textContent = 'Session expired. Refresh and try again.';
    return;
  }

  inputs.stage3Btn.disabled = true;
  if (inputs.stage3Status) inputs.stage3Status.textContent = 'Processing Stage 3 batch…';

  try {
    const response = await fetch(STAGE3_CONSUME_ENDPOINT, {
      method: 'POST',
      headers: buildFunctionHeaders(),
      body: JSON.stringify({
        run_id: activeRunId,
        limit: 2,
        client_meta: {
          origin: window.location.origin,
          triggered_at: new Date().toISOString()
        }
      })
    });

    const raw = await response.text();
    let payload = {};
    if (raw) {
      try {
        payload = JSON.parse(raw);
      } catch (error) {
        console.warn('Unable to parse Stage 3 response JSON', error);
      }
    }

    if (!response.ok) {
      const message = payload?.error || `Stage 3 endpoint responded ${response.status}`;
      throw new Error(message);
    }

    const reports = Array.isArray(payload.results) ? payload.results : [];
    if (reports.length) {
      renderStage3Reports(reports);
    }

    if (payload.metrics) {
      updateStage3Metrics(
        {
          finalists: Number(payload.metrics.total_finalists ?? payload.metrics.finalists ?? payload.metrics.total ?? 0),
          pending: Number(payload.metrics.pending ?? 0),
          completed: Number(payload.metrics.completed ?? 0),
          failed: Number(payload.metrics.failed ?? 0),
          spend: Number(payload.metrics.spend ?? payload.metrics.total_spend ?? 0)
        },
        payload.retrieval ?? null
      );
    }

    const cacheNote = payload.cache_hits ? ` (cached ${payload.cache_hits})` : '';
    const message = (payload.message || `Processed ${reports.length} finalist${reports.length === 1 ? '' : 's'}.`) + cacheNote;
    if (inputs.stage3Status) inputs.stage3Status.textContent = message;
    logStatus(`[Stage 3] ${message}`);
  } catch (error) {
    console.error('Stage 3 batch error', error);
    if (inputs.stage3Status) inputs.stage3Status.textContent = `Stage 3 failed: ${error.message}`;
    logStatus(`Stage 3 batch failed: ${error.message}`);
  } finally {
    try {
      await fetchStage3Summary({ silent: true });
    } catch (error) {
      console.error('Failed to refresh Stage 3 summary after batch', error);
    }
    try {
      await fetchRunMeta({ silent: true });
    } catch (error) {
      console.error('Failed to refresh run meta after Stage 3 batch', error);
    }
    applyAccessState({ preserveStatus: true });
  }
}

function stageCost(n, inTok, outTok, modelSlug) {
  if (!n) return { total: 0, inCost: 0, outCost: 0 };
  const price = priceMap.get(modelSlug);
  if (!price) return { total: 0, inCost: 0, outCost: 0 };
  const inCost = (n * inTok / 1_000_000) * price.in;
  const outCost = (n * outTok / 1_000_000) * price.out;
  return { total: inCost + outCost, inCost, outCost };
}

function formatCurrency(amount) {
  return `$${amount.toFixed(2)}`;
}

function updateCostOutput() {
  if (!inputs.costOut) return;
  const settings = getSettingsFromInputs();
  persistSettings(settings);

  if (inputs.budgetInput) {
    inputs.budgetInput.value = settings.budgetUsd ? String(settings.budgetUsd) : '0';
  }

  const survivorsStage2 = Math.round(settings.universe * (settings.surviveStage2 / 100));
  const survivorsStage3 = Math.round(survivorsStage2 * (settings.surviveStage3 / 100));

  const s1 = stageCost(settings.universe, settings.stage1.inTokens, settings.stage1.outTokens, settings.stage1.model);
  const s2 = stageCost(survivorsStage2, settings.stage2.inTokens, settings.stage2.outTokens, settings.stage2.model);
  const s3 = stageCost(survivorsStage3, settings.stage3.inTokens, settings.stage3.outTokens, settings.stage3.model);

  const total = s1.total + s2.total + s3.total;

  const rows = inputs.costOut.querySelectorAll('li');
  if (rows[0]) rows[0].lastElementChild.textContent = formatCurrency(s1.total);
  if (rows[1]) rows[1].lastElementChild.textContent = formatCurrency(s2.total);
  if (rows[2]) rows[2].lastElementChild.textContent = formatCurrency(s3.total);
  inputs.totalCost.textContent = formatCurrency(total);
  inputs.survivorSummary.textContent = `Stage 2 survivors: ${survivorsStage2.toLocaleString()} • Stage 3 finalists: ${survivorsStage3.toLocaleString()}`;

  if (inputs.budgetDelta) {
    const budgetUsd = Math.max(0, Number(settings.budgetUsd ?? 0) || 0);
    if (budgetUsd > 0) {
      const diffRaw = budgetUsd - total;
      const diff = Math.abs(diffRaw) < 0.005 ? 0 : diffRaw;
      if (diff >= 0) {
        inputs.budgetDelta.textContent = `Budget cushion: ${formatCurrency(diff)} remaining`;
        inputs.budgetDelta.classList.remove('over');
      } else {
        inputs.budgetDelta.textContent = `Over budget by ${formatCurrency(Math.abs(diff))}`;
        inputs.budgetDelta.classList.add('over');
      }
    } else {
      inputs.budgetDelta.textContent = 'No budget guardrail set.';
      inputs.budgetDelta.classList.remove('over');
    }
  }

  updateScopeStatusMessage(plannerScope.mode, getWatchlistById(plannerScope.watchlistId), plannerScope.customTickers);
}

function logStatus(message) {
  if (!inputs.log) return;
  const now = new Date();
  const timestamp = now.toLocaleTimeString([], { hour: '2-digit', minute: '2-digit', second: '2-digit' });
  inputs.log.textContent = `[${timestamp}] ${message}\n\n${inputs.log.textContent}`.trim();
}

const defaultSectorEmptyText = inputs.sectorNotesEmpty?.textContent ??
  'No sector notes yet. Add heuristics to customise Stage 2 scoring.';

function truncateNotes(text, limit = 180) {
  if (!text) return '';
  const normalized = String(text).replace(/\s+/g, ' ').trim();
  if (normalized.length <= limit) return normalized;
  return `${normalized.slice(0, limit - 1).trimEnd()}…`;
}

function clearSectorNotes() {
  if (inputs.sectorNotesList) {
    inputs.sectorNotesList.innerHTML = '';
    inputs.sectorNotesList.hidden = true;
  }
  if (inputs.sectorNotesEmpty) {
    inputs.sectorNotesEmpty.textContent = defaultSectorEmptyText;
    inputs.sectorNotesEmpty.hidden = false;
  }
  sectorNotesReady = false;
}

function renderSectorNotes(records = []) {
  if (!inputs.sectorNotesList || !inputs.sectorNotesEmpty) return;
  if (!records.length) {
    clearSectorNotes();
    return;
  }

  const fragment = document.createDocumentFragment();
  records.forEach((record) => {
    const item = document.createElement('li');
    item.className = 'sector-notes__item';
    const title = document.createElement('strong');
    title.textContent = record.sector;
    const body = document.createElement('p');
    body.textContent = truncateNotes(record.notes);
    item.append(title, body);
    fragment.append(item);
  });

  inputs.sectorNotesList.innerHTML = '';
  inputs.sectorNotesList.appendChild(fragment);
  inputs.sectorNotesList.hidden = false;
  inputs.sectorNotesEmpty.hidden = true;
}

async function refreshSectorNotes({ silent = false } = {}) {
  if (!authContext.isAdmin || !inputs.sectorNotesList) return;
  if (!silent && inputs.sectorNotesEmpty) {
    inputs.sectorNotesEmpty.textContent = 'Loading sector guidance…';
    inputs.sectorNotesEmpty.hidden = false;
  }
  try {
    const { data, error } = await supabase
      .from('sector_prompts')
      .select('sector, notes')
      .order('sector', { ascending: true })
      .limit(12);
    if (error) throw error;
    const records = (data || []).map((entry) => ({
      sector: String(entry.sector || 'Unknown'),
      notes: String(entry.notes || '')
    }));
    sectorNotesReady = true;
    renderSectorNotes(records);
  } catch (error) {
    console.error('Failed to refresh sector notes', error);
    if (inputs.sectorNotesEmpty) {
      inputs.sectorNotesEmpty.textContent = 'Unable to load sector notes right now.';
      inputs.sectorNotesEmpty.hidden = false;
    }
  }
}

function detachSectorNotesChannel() {
  if (sectorNotesChannel) {
    supabase.removeChannel(sectorNotesChannel);
    sectorNotesChannel = null;
  }
}

function subscribeSectorNotes() {
  if (!authContext.isAdmin || !inputs.sectorNotesList) return;
  detachSectorNotesChannel();
  sectorNotesChannel = supabase
    .channel('planner-sector-prompts')
    .on('postgres_changes', { event: '*', schema: 'public', table: 'sector_prompts' }, () => {
      refreshSectorNotes({ silent: true });
    });
  sectorNotesChannel.subscribe((status) => {
    if (status === 'SUBSCRIBED') {
      refreshSectorNotes({ silent: sectorNotesReady });
    }
  });
}

function applyAccessState({ preserveStatus = false } = {}) {
  const previousState = lastAccessState;
  const state = !authContext.user
    ? 'signed-out'
    : authContext.isAdmin
      ? 'admin-ok'
      : authContext.membershipActive
        ? 'member'
        : 'no-membership';

  const haltRequested = (currentRunMeta?.stop_requested ?? false) || (currentRunMeta?.budget_exhausted ?? false);

  updateAutoContinueAvailability();
  updateFollowupAccess();

  const schedulerReady = state === 'admin-ok' && Boolean(activeRunId);
  const schedulerDisabled = !schedulerReady || schedulerLoading;
  if (inputs.schedulerEnabled) {
    inputs.schedulerEnabled.disabled = schedulerDisabled;
  }
  [
    inputs.schedulerCadence,
    inputs.schedulerStage1,
    inputs.schedulerStage2,
    inputs.schedulerStage3,
    inputs.schedulerCycles
  ].forEach((input) => {
    if (input) input.disabled = schedulerDisabled;
  });
  if (inputs.schedulerSaveBtn) {
    inputs.schedulerSaveBtn.disabled = schedulerDisabled;
  }
  if (inputs.schedulerRefreshBtn) {
    inputs.schedulerRefreshBtn.disabled = !activeRunId || schedulerLoading;
  }

  if (inputs.observabilityPanel) {
    const shouldShow = state === 'admin-ok';
    inputs.observabilityPanel.hidden = !shouldShow;
    if (shouldShow && previousState !== 'admin-ok') {
      refreshHealthStatus({ silent: true });
      refreshErrorLogs({ silent: true });
    }
    if (!shouldShow) {
      setErrorLogStatus('');
    }
  }

  if (state === 'admin-ok' && previousState !== 'admin-ok') {
    subscribeSectorNotes();
    refreshSectorNotes({ silent: true });
  } else if (state !== 'admin-ok' && previousState === 'admin-ok') {
    detachSectorNotesChannel();
    clearSectorNotes();
  } else if (state === 'admin-ok' && !sectorNotesReady) {
    refreshSectorNotes({ silent: true });
  }

  if (inputs.startBtn) {
    inputs.startBtn.disabled = state !== 'admin-ok';
  }

  if (inputs.stage1Btn) {
    inputs.stage1Btn.disabled = state !== 'admin-ok' || !activeRunId || haltRequested;
  }

  if (inputs.stage1RefreshBtn) {
    inputs.stage1RefreshBtn.disabled = !activeRunId;
  }

  if (inputs.stage2Btn) {
    inputs.stage2Btn.disabled = state !== 'admin-ok' || !activeRunId || haltRequested;
  }

  if (inputs.stage2RefreshBtn) {
    inputs.stage2RefreshBtn.disabled = !activeRunId;
  }

  if (inputs.stage3Btn) {
    inputs.stage3Btn.disabled = state !== 'admin-ok' || !activeRunId || haltRequested;
  }

  if (inputs.stage3RefreshBtn) {
    inputs.stage3RefreshBtn.disabled = !activeRunId;
  }

  if (inputs.stopRunBtn) {
    inputs.stopRunBtn.disabled = state !== 'admin-ok' || !activeRunId || (currentRunMeta?.stop_requested ?? false);
  }

  if (inputs.resumeRunBtn) {
    inputs.resumeRunBtn.disabled =
      state !== 'admin-ok' || !activeRunId || (!currentRunMeta?.stop_requested && !currentRunMeta?.budget_exhausted);
  }

  if (inputs.watchlistManager) {
    inputs.watchlistManager.hidden = state !== 'admin-ok';
  }

  if (inputs.focusPanel) {
    inputs.focusPanel.hidden = state !== 'admin-ok';
  }

  if (inputs.notificationsSection) {
    const visible = state === 'admin-ok';
    inputs.notificationsSection.hidden = !visible;
    if (!visible) {
      setNotificationStatus('Admin access required to manage alerts.', 'muted');
    } else if (!notificationChannels.length) {
      setNotificationStatus('Add a channel to start receiving alerts.');
    } else {
      setNotificationStatus('');
    }
  }

  if (inputs.notificationForm) {
    const controls = inputs.notificationForm.querySelectorAll('input, select');
    controls.forEach((element) => {
      element.disabled = state !== 'admin-ok';
    });
  }
  if (inputs.notificationSaveBtn) {
    inputs.notificationSaveBtn.disabled = state !== 'admin-ok' || notificationSubmitting;
  }

  const focusDisabled = state !== 'admin-ok' || !activeRunId || focusLoading;
  if (inputs.focusRefreshBtn) {
    inputs.focusRefreshBtn.disabled = state !== 'admin-ok' || !activeRunId;
  }
  if (inputs.focusSubmitBtn) {
    inputs.focusSubmitBtn.disabled = focusDisabled;
  }
  if (inputs.focusTicker) {
    inputs.focusTicker.disabled = focusDisabled;
  }
  if (inputs.focusCustomQuestion) {
    inputs.focusCustomQuestion.disabled = focusDisabled;
  }
  if (inputs.focusTemplates) {
    inputs.focusTemplates.querySelectorAll('input[type="checkbox"]').forEach((input) => {
      input.disabled = focusDisabled;
    });
  }

  if (state !== 'admin-ok' && plannerScope.mode === 'watchlist') {
    plannerScope.mode = 'universe';
    applyScopeSettings(plannerScope, { fromSettings: true });
  }

  if (!inputs.status) {
    lastAccessState = state;
    return;
  }

  const changed = state !== lastAccessState;
  if (changed) {
    if (!preserveStatus) {
      if (state === 'admin-ok') inputs.status.textContent = 'Ready';
      else if (state === 'signed-out') inputs.status.textContent = 'Sign in required';
      else if (state === 'member') inputs.status.textContent = 'Read-only member access';
      else if (state === 'no-membership') inputs.status.textContent = 'Membership required';
      else inputs.status.textContent = 'Admin access required';
    }

    const logMessage = state === 'admin-ok'
      ? 'Authenticated as admin. Automation ready to launch.'
      : state === 'signed-out'
        ? 'Sign in to launch automated runs.'
        : state === 'member'
          ? 'Read-only mode: membership active. Contact an administrator to run the automation.'
          : state === 'no-membership'
            ? 'Launch blocked: activate a FutureFunds.ai membership to access automation.'
            : 'Current user lacks admin privileges. Contact an administrator to continue.';
    logStatus(logMessage);
    lastAccessState = state;
  }
}

async function refreshAuthContext() {
  try {
    const { data: { session } } = await supabase.auth.getSession();
    const token = session?.access_token ?? null;
    const user = session?.user ?? null;
    let profile = null;
    let membership = null;

    if (user) {
      try {
        await ensureProfile(user);
      } catch (error) {
        console.warn('ensureProfile failed', error);
      }

      const [profileResult, membershipResult] = await Promise.all([
        supabase
          .from('profiles')
          .select('*')
          .eq('id', user.id)
          .maybeSingle(),
        supabase
          .from('memberships')
          .select('*')
          .eq('user_id', user.id)
          .maybeSingle()
      ]);

      if (profileResult.error) {
        console.warn('profiles fetch error', profileResult.error);
      } else {
        profile = profileResult.data ?? null;
      }

      if (membershipResult.error) {
        console.warn('memberships fetch error', membershipResult.error);
      } else {
        membership = membershipResult.data ?? null;
      }
    }

    authContext = {
      user,
      profile,
      membership,
      token,
      isAdmin: hasAdminRole({ user, profile, membership }),
      membershipActive: isMembershipActive(membership, { user, profile, membership })
    };
  } catch (error) {
    console.error('Failed to refresh auth context', error);
    authContext = {
      user: null,
      profile: null,
      membership: null,
      token: null,
      isAdmin: false,
      membershipActive: false
    };
  }

  return authContext;
}

async function syncAccess(options = {}) {
  await refreshAuthContext();
  applyAccessState(options);
  if (authContext.isAdmin) {
    loadWatchlists({ silent: true }).catch((error) => {
      console.error('Failed to refresh watchlists during access sync', error);
    });
    refreshNotificationData({ silent: true }).catch((error) => {
      console.error('Failed to refresh notification channels during access sync', error);
    });
  } else {
    watchlists = [];
    watchlistMap.clear();
    watchlistEntriesCache.clear();
    renderWatchlistOptions();
    renderNotificationWatchlistOptions();
    notificationChannels = [];
    notificationEvents = [];
    renderNotificationChannels();
    renderNotificationEvents();
    updateScopeUI({ fromSettings: true });
  }
  if (activeRunId && authContext.user && (authContext.isAdmin || authContext.membershipActive)) {
    refreshFollowupTickers({ silent: true }).catch((error) => {
      console.warn('Failed to refresh follow-up tickers during access sync', error);
    });
    refreshFollowupList({ silent: true }).catch((error) => {
      console.warn('Failed to refresh follow-up requests during access sync', error);
    });
    if (authContext.isAdmin) {
      fetchFocusData({ silent: true }).catch((error) => {
        console.warn('Failed to refresh focus questions during access sync', error);
      });
    }
  }
}

async function startRun() {
  if (!inputs.startBtn || !inputs.status) return;
  await syncAccess({ preserveStatus: true });

  if (!authContext.user) {
    inputs.status.textContent = 'Sign in required';
    logStatus('Launch blocked: no active session.');
    return;
  }

  if (!authContext.isAdmin) {
    inputs.status.textContent = 'Admin access required';
    logStatus('Launch blocked: admin privileges needed.');
    return;
  }

  if (!authContext.token) {
    inputs.status.textContent = 'Session expired';
    logStatus('Launch blocked: refresh the page or sign in again to renew your session.');
    await syncAccess();
    return;
  }

  const settings = getSettingsFromInputs();
  inputs.startBtn.disabled = true;
  inputs.status.textContent = 'Launching…';
  logStatus(`Submitting run to ${RUNS_CREATE_ENDPOINT}`);

  if (settings.scope?.mode === 'watchlist' && !settings.scope.watchlistId) {
    inputs.status.textContent = 'Choose a watchlist before launching.';
    logStatus('Launch blocked: no watchlist selected.');
    inputs.startBtn.disabled = false;
    return;
  }

  if (settings.scope?.mode === 'custom' && (!settings.scope.customTickers || settings.scope.customTickers.length === 0)) {
    inputs.status.textContent = 'Add at least one custom ticker before launching.';
    logStatus('Launch blocked: custom ticker list empty.');
    inputs.startBtn.disabled = false;
    return;
  }

  try {
    const response = await fetch(RUNS_CREATE_ENDPOINT, {
      method: 'POST',
      headers: buildFunctionHeaders(),
      body: JSON.stringify({
        planner: settings,
        budget_usd: settings.budgetUsd,
        scope: settings.scope,
        client_meta: {
          origin: window.location.origin,
          pathname: window.location.pathname,
          triggered_at: new Date().toISOString()
        }
      })
    });

    if (!response.ok) {
      const text = await response.text();
      throw new Error(`API responded ${response.status}: ${text}`);
    }

    const data = await response.json();
    const runId = typeof data.run_id === 'string' ? data.run_id : null;
    inputs.status.textContent = `Run created: ${runId || 'unknown id'}`;
    if (runId) {
      setActiveRunId(runId, { announce: true, silent: true });
      if (inputs.stage1Status) inputs.stage1Status.textContent = 'Run queued. Process Stage 1 batches to begin triage.';
    }
    const total = typeof data.total_items === 'number' ? data.total_items : 'n/a';
    logStatus(`Run created successfully with ${total} tickers queued.`);
    if (typeof data.budget_usd === 'number' && data.budget_usd > 0) {
      logStatus(`Budget guardrail set to ${formatCurrency(data.budget_usd)}.`);
    }
  } catch (error) {
    console.error('Automated run launch failed', error);
    const message = typeof error?.message === 'string' && error.message.trim().length > 0
      ? error.message
      : 'Launch failed: unexpected error (see console for details).';
    inputs.status.textContent = message;
    logStatus(`Launch failed: ${message}`);
  } finally {
    applyAccessState({ preserveStatus: true });
  }
}

function resetDefaults() {
  persistSettings(defaults);
  applySettings(defaults);
  updateCostOutput();
  logStatus('Settings restored to defaults.');
  if (inputs.status) inputs.status.textContent = 'Defaults restored';
}

function formatRelativeTimestamp(value) {
  if (!value) return 'Just now';
  const date = new Date(value);
  if (Number.isNaN(date.getTime())) return 'Just now';
  const delta = Date.now() - date.getTime();
  if (delta < 60_000) return 'Just now';
  if (delta < 3_600_000) {
    const minutes = Math.floor(delta / 60_000);
    return `${minutes} min${minutes === 1 ? '' : 's'} ago`;
  }
  if (delta < 86_400_000) {
    const hours = Math.floor(delta / 3_600_000);
    return `${hours} hour${hours === 1 ? '' : 's'} ago`;
  }
  return date.toLocaleString();
}

function updateHealthCard(card, statusEl, detailEl, check) {
  if (!card || !statusEl || !detailEl) return;
  const status = check?.status || 'unknown';
  card.dataset.status = status;
  let label = 'Unknown';
  if (status === 'ok') label = 'Operational';
  else if (status === 'degraded') label = 'Degraded';
  else if (status === 'error') label = 'Offline';
  statusEl.textContent = label;
  const latency = typeof check?.latency_ms === 'number' ? ` · ${check.latency_ms} ms` : '';
  detailEl.textContent = check?.message ? `${check.message}${latency}` : `Awaiting check${latency}`;
}

async function refreshHealthStatus({ silent = false } = {}) {
  if (!authContext.isAdmin || !authContext.token) return;
  if (healthLoading) return;
  healthLoading = true;
  if (!silent && inputs.healthCheckedAt) {
    inputs.healthCheckedAt.textContent = 'Checking worker health…';
  }
  try {
    const response = await fetch(HEALTH_ENDPOINT, {
      headers: buildFunctionHeaders({ json: false })
    });
    const data = await response.json().catch(() => ({}));
    if (!response.ok) {
      throw new Error(data?.error || `Health check failed (${response.status})`);
    }
    updateHealthCard(
      inputs.healthDatabaseCard,
      inputs.healthDatabaseStatus,
      inputs.healthDatabaseDetail,
      data?.checks?.database
    );
    updateHealthCard(
      inputs.healthOpenAICard,
      inputs.healthOpenAIStatus,
      inputs.healthOpenAIDetail,
      data?.checks?.openai
    );
    if (inputs.healthCheckedAt) {
      inputs.healthCheckedAt.textContent = `Last checked ${formatRelativeTimestamp(data?.timestamp)}`;
    }
  } catch (error) {
    const message = error instanceof Error ? error.message : String(error);
    updateHealthCard(
      inputs.healthDatabaseCard,
      inputs.healthDatabaseStatus,
      inputs.healthDatabaseDetail,
      { status: 'error', message }
    );
    updateHealthCard(
      inputs.healthOpenAICard,
      inputs.healthOpenAIStatus,
      inputs.healthOpenAIDetail,
      { status: 'error', message }
    );
    if (inputs.healthCheckedAt) {
      inputs.healthCheckedAt.textContent = `Health check failed: ${message}`;
    }
  } finally {
    healthLoading = false;
  }
}

function setErrorLogStatus(message) {
  if (inputs.errorLogStatus) {
    inputs.errorLogStatus.textContent = message || '';
  }
}

function renderErrorLogs(rows) {
  const tbody = inputs.errorLogBody;
  if (!tbody) return;
  tbody.innerHTML = '';
  if (!rows.length) {
    const emptyRow = document.createElement('tr');
    emptyRow.className = 'error-log__empty';
    const cell = document.createElement('td');
    cell.colSpan = 6;
    cell.textContent = 'No failures recorded in the last 50 entries.';
    emptyRow.append(cell);
    tbody.append(emptyRow);
    return;
  }

  rows.forEach((row) => {
    const tr = document.createElement('tr');

    const whenCell = document.createElement('td');
    const created = row.created_at ? new Date(row.created_at) : null;
    whenCell.textContent = created ? created.toLocaleString() : '—';
    tr.append(whenCell);

    const stageCell = document.createElement('td');
    stageCell.textContent = Number.isFinite(row.stage) ? `Stage ${row.stage}` : row.context || '—';
    tr.append(stageCell);

    const tickerCell = document.createElement('td');
    tickerCell.textContent = row.ticker || '—';
    tr.append(tickerCell);

    const promptCell = document.createElement('td');
    promptCell.textContent = row.prompt_id || row.context || '—';
    tr.append(promptCell);

    const messageCell = document.createElement('td');
    const summary = document.createElement('div');
    summary.className = 'error-log__message';
    summary.textContent = row.message || '—';
    messageCell.append(summary);
    if (row.payload || row.metadata) {
      const details = document.createElement('details');
      details.className = 'error-log__details';
      const summaryEl = document.createElement('summary');
      summaryEl.textContent = 'Payload';
      details.append(summaryEl);
      const pre = document.createElement('pre');
      pre.textContent = JSON.stringify({ payload: row.payload, metadata: row.metadata }, null, 2);
      details.append(pre);
      messageCell.append(details);
    }
    tr.append(messageCell);

    const retryCell = document.createElement('td');
    retryCell.textContent = Number.isFinite(row.retry_count) ? String(row.retry_count) : '0';
    tr.append(retryCell);

    tbody.append(tr);
  });
}

async function refreshErrorLogs({ silent = false } = {}) {
  if (!authContext.isAdmin) return;
  if (errorLogLoading) return;
  errorLogLoading = true;
  if (!silent) setErrorLogStatus('Loading error history…');
  try {
    const { data, error } = await supabase
      .from('error_logs')
      .select('id, created_at, stage, ticker, prompt_id, message, retry_count, context, payload, metadata')
      .order('created_at', { ascending: false })
      .limit(50);
    if (error) throw error;
    errorLogRows = data || [];
    renderErrorLogs(errorLogRows);
    setErrorLogStatus(`Updated ${formatRelativeTimestamp(new Date().toISOString())}`);
  } catch (error) {
    const message = error instanceof Error ? error.message : String(error);
    setErrorLogStatus(`Failed to load error logs: ${message}`);
    renderErrorLogs([]);
  } finally {
    errorLogLoading = false;
  }
}

function bindEvents() {
  const inputElements = [
    inputs.universe,
    inputs.stage2Slider,
    inputs.stage3Slider,
    inputs.stage1In,
    inputs.stage1Out,
    inputs.stage2In,
    inputs.stage2Out,
    inputs.stage3In,
    inputs.stage3Out,
    inputs.budgetInput
  ].filter(Boolean);

  const selectElements = [
    inputs.stage1Model,
    inputs.stage2Model,
    inputs.stage3Model,
    inputs.stage1Credential,
    inputs.stage2Credential,
    inputs.stage3Credential
  ].filter(Boolean);

  inputElements.forEach((element) => {
    element.addEventListener('input', () => {
      if (element === inputs.stage2Slider) {
        inputs.stage2Value.textContent = `${element.value}%`;
      }
      if (element === inputs.stage3Slider) {
        inputs.stage3Value.textContent = `${element.value}%`;
      }
      updateCostOutput();
    });
  });

  selectElements.forEach((element) => {
    element.addEventListener('change', () => {
      updateCostOutput();
    });
  });

  inputs.startBtn?.addEventListener('click', startRun);
  inputs.resetBtn?.addEventListener('click', resetDefaults);
  inputs.stage1Btn?.addEventListener('click', processStage1Batch);
  inputs.stage1RefreshBtn?.addEventListener('click', () => fetchStage1Summary());
  inputs.stage2Btn?.addEventListener('click', processStage2Batch);
  inputs.stage2RefreshBtn?.addEventListener('click', () => fetchStage2Summary());
  inputs.stage3Btn?.addEventListener('click', processStage3Batch);
  inputs.stage3RefreshBtn?.addEventListener('click', () => fetchStage3Summary());
  inputs.stopRunBtn?.addEventListener('click', () => toggleRunStop(true));
  inputs.resumeRunBtn?.addEventListener('click', () => toggleRunStop(false));
  inputs.applyRunIdBtn?.addEventListener('click', () => {
    const value = inputs.runIdInput?.value ?? '';
    setActiveRunId(value, { announce: true });
  });
  inputs.clearRunIdBtn?.addEventListener('click', () => {
    if (inputs.runIdInput) inputs.runIdInput.value = '';
    setActiveRunId('', { announce: true });
  });
  inputs.runIdInput?.addEventListener('keydown', (event) => {
    if (event.key === 'Enter') {
      event.preventDefault();
      setActiveRunId(inputs.runIdInput.value, { announce: true });
    }
  });

  inputs.refreshRegistryBtn?.addEventListener('click', async () => {
    const before = getSettingsFromInputs();
    inputs.status.textContent = 'Refreshing model & credential registry…';
    await loadCatalogs({ silent: false });
    applySettings(before);
    updateCostOutput();
    logStatus('Registry refreshed.');
    inputs.status.textContent = 'Registry updated';
  });
  scopeRadios.forEach((radio) => radio.addEventListener('change', handleScopeChange));
  inputs.watchlistSelect?.addEventListener('change', handleWatchlistSelect);
  inputs.customTickers?.addEventListener('input', handleCustomTickerInput);
  inputs.refreshWatchlistsBtn?.addEventListener('click', () => {
    loadWatchlists({ silent: false }).catch((error) => {
      console.error('Failed to refresh watchlists', error);
    });
  });
  inputs.createWatchlistForm?.addEventListener('submit', handleCreateWatchlist);
  inputs.addWatchlistTickerForm?.addEventListener('submit', handleAddWatchlistTicker);
  inputs.refreshWatchlistEntriesBtn?.addEventListener('click', () => {
    if (!plannerScope.watchlistId) return;
    loadWatchlistEntries(plannerScope.watchlistId, { force: true, silent: false }).catch((error) => {
      console.error('Failed to refresh watchlist entries', error);
    });
  });
  inputs.watchlistEntriesBody?.addEventListener('click', handleWatchlistEntryClick);
  inputs.refreshHealthBtn?.addEventListener('click', () => refreshHealthStatus());
  inputs.refreshErrorsBtn?.addEventListener('click', () => refreshErrorLogs());
  inputs.autoContinueToggle?.addEventListener('change', handleAutoContinueToggle);
  inputs.autoContinueInterval?.addEventListener('change', () => {
    if (!autoContinueActive) return;
    if (autoContinueInFlight) return;
    scheduleAutoContinue();
    updateAutoContinueStatus(`Auto continue interval set to ${inputs.autoContinueInterval.value || AUTO_CONTINUE_DEFAULT_SECONDS} seconds.`);
  });

  inputs.schedulerSaveBtn?.addEventListener('click', () => {
    saveRunSchedule().catch((error) => {
      console.error('Failed to save schedule', error);
    });
  });
  inputs.schedulerRefreshBtn?.addEventListener('click', () => {
    fetchRunSchedule({ silent: false }).catch((error) => {
      console.error('Failed to refresh schedule', error);
    });
  });
  inputs.schedulerEnabled?.addEventListener('change', () => {
    if (!inputs.schedulerEnabled) return;
    const message = inputs.schedulerEnabled.checked
      ? 'Scheduler enabled. Save changes to activate unattended dispatch.'
      : 'Scheduler disabled. Save changes to pause unattended dispatch.';
    markSchedulerDirty(message);
    applyAccessState({ preserveStatus: true });
  });
  [
    inputs.schedulerCadence,
    inputs.schedulerStage1,
    inputs.schedulerStage2,
    inputs.schedulerStage3,
    inputs.schedulerCycles
  ].forEach((input) => {
    input?.addEventListener('input', () => markSchedulerDirty());
  });

  inputs.notificationForm?.addEventListener('submit', submitNotificationChannel);
  inputs.refreshNotificationsBtn?.addEventListener('click', () => {
    refreshNotificationData({ silent: false }).catch((error) => {
      console.error('Failed to refresh notification channels', error);
    });
  });
  inputs.notificationsSection?.addEventListener('click', handleNotificationAction);

  inputs.followupForm?.addEventListener('submit', submitFollowupRequest);
  inputs.followupRefreshBtn?.addEventListener('click', () => {
    refreshFollowupList({ silent: false }).catch((error) => {
      console.error('Failed to refresh follow-up requests', error);
    });
  });
  inputs.focusForm?.addEventListener('submit', submitFocusForm);
  inputs.focusRefreshBtn?.addEventListener('click', () => {
    fetchFocusData({ silent: false }).catch((error) => {
      console.error('Failed to refresh focus questions', error);
    });
  });
}

async function bootstrap() {
  if (!inputs.startBtn || !inputs.log) {
    console.warn('Planner controls missing. Skipping initialisation.');
    return;
  }

  inputs.status.textContent = 'Loading model registry…';
  await loadCatalogs({ silent: true });
  const initialSettings = loadSettings();
  applySettings(initialSettings);
  updateCostOutput();
  bindEvents();
  logStatus('Planner ready. Configure and launch when models are wired.');
  inputs.status.textContent = 'Checking access…';

  const storedRunId = localStorage.getItem(RUN_STORAGE_KEY);
  if (storedRunId) {
    setActiveRunId(storedRunId, { announce: false, silent: true });
  } else {
    updateRunDisplay();
    updateRunMeta(null);
    updateStage1Metrics();
    if (inputs.stage1Status) inputs.stage1Status.textContent = 'No active run selected.';
    updateStage2Metrics();
    renderStage2Insights([]);
    if (inputs.stage2Status) inputs.stage2Status.textContent = 'No active run selected.';
    updateStage3Metrics();
    renderStage3Reports([]);
    if (inputs.stage3Status) inputs.stage3Status.textContent = 'No active run selected.';
    resetFollowupUI('No active run selected.');
  }

  await syncAccess();

  if (activeRunId) {
    fetchRunSchedule({ silent: true }).catch((error) => {
      console.error('Failed to refresh run schedule after access sync', error);
    });
  }

  supabase.auth.onAuthStateChange(async () => {
    await syncAccess();
    if (activeRunId) {
      fetchRunSchedule({ silent: true }).catch((error) => {
        console.error('Failed to refresh run schedule after auth change', error);
      });
      refreshFollowupList({ silent: true }).catch((error) => {
        console.warn('Failed to refresh follow-up requests after auth change', error);
      });
      refreshFollowupTickers({ silent: true }).catch((error) => {
        console.warn('Failed to refresh follow-up tickers after auth change', error);
      });
    }
  });
}

initCredentialManager();
bootstrap();<|MERGE_RESOLUTION|>--- conflicted
+++ resolved
@@ -1706,7 +1706,6 @@
           return '';
         }
       }
-<<<<<<< HEAD
     }
   };
 
@@ -1863,8 +1862,6 @@
       error.authFailure = response.status === 401 || response.status === 403;
       error.stage = 'ping';
       throw error;
-=======
->>>>>>> 447567e2
     }
     return true;
   };
