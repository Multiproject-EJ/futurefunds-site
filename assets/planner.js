import { supabase, ensureProfile, hasAdminRole, isMembershipActive, SUPABASE_URL, SUPABASE_ANON_KEY } from './supabase.js';
import {
  fetchActiveModels,
  fetchActiveCredentials,
  buildModelMap,
  buildPriceMap,
  formatModelOption,
  formatCredentialOption,
  parseScopes
} from './ai-registry.js';
import { DEFAULT_STAGE_MODELS, getPlannerFallbackModels } from './model-defaults.js';

const STORAGE_KEY = 'ff-planner-settings-v2';

const defaults = {
  universe: 40000,
  surviveStage2: 15,
  surviveStage3: 12,
  stage1: { model: DEFAULT_STAGE_MODELS.stage1, credentialId: null, inTokens: 3000, outTokens: 600 },
  stage2: { model: DEFAULT_STAGE_MODELS.stage2, credentialId: null, inTokens: 30000, outTokens: 6000 },
  stage3: { model: DEFAULT_STAGE_MODELS.stage3, credentialId: null, inTokens: 100000, outTokens: 20000 },
  budgetUsd: 0,
  scope: { mode: 'universe', watchlistId: null, watchlistSlug: null, watchlistCount: null, customTickers: [] }
};

const $ = (id) => document.getElementById(id);

const inputs = {
  universe: $('universeInput'),
  stage2Slider: $('stage2Slider'),
  stage3Slider: $('stage3Slider'),
  stage1Model: $('modelStage1'),
  stage2Model: $('modelStage2'),
  stage3Model: $('modelStage3'),
  stage1Credential: $('credentialStage1'),
  stage2Credential: $('credentialStage2'),
  stage3Credential: $('credentialStage3'),
  stage1In: $('stage1InputTokens'),
  stage1Out: $('stage1OutputTokens'),
  stage2In: $('stage2InputTokens'),
  stage2Out: $('stage2OutputTokens'),
  stage3In: $('stage3InputTokens'),
  stage3Out: $('stage3OutputTokens'),
  status: $('startRunStatus'),
  log: $('statusLog'),
  costOut: $('costOutput'),
  totalCost: $('totalCost'),
  survivorSummary: $('survivorSummary'),
  budgetInput: $('budgetInput'),
  budgetDelta: $('budgetDelta'),
  stage2Value: $('stage2Value'),
  stage3Value: $('stage3Value'),
  startBtn: $('startRunBtn'),
  resetBtn: $('resetDefaultsBtn'),
  runIdInput: $('runIdInput'),
  applyRunIdBtn: $('applyRunIdBtn'),
  clearRunIdBtn: $('clearRunIdBtn'),
  runIdDisplay: $('runIdDisplay'),
  runStatusText: $('runStatusText'),
  runStopText: $('runStopText'),
  runBudget: $('runBudgetValue'),
  runSpend: $('runSpendValue'),
  runRemaining: $('runRemainingValue'),
  runRemainingStat: $('runRemainingStat'),
  runMetaStatus: $('runMetaStatus'),
  autoContinueToggle: $('autoContinueToggle'),
  autoContinueInterval: $('autoContinueInterval'),
  autoContinueStatus: $('autoContinueStatus'),
  scopeFieldset: $('runScopeFieldset'),
  scopeStatus: $('scopeStatus'),
  watchlistSelect: $('watchlistSelect'),
  watchlistSummary: $('watchlistSummary'),
  refreshWatchlistsBtn: $('refreshWatchlistsBtn'),
  customTickers: $('customTickersInput'),
  watchlistManager: $('watchlistManager'),
  createWatchlistForm: $('createWatchlistForm'),
  watchlistName: $('watchlistNameInput'),
  watchlistSlug: $('watchlistSlugInput'),
  watchlistDescription: $('watchlistDescriptionInput'),
  createWatchlistStatus: $('createWatchlistStatus'),
  addWatchlistTickerForm: $('addWatchlistTickerForm'),
  watchlistTicker: $('watchlistTickerInput'),
  watchlistTickerName: $('watchlistTickerNameInput'),
  watchlistTickerExchange: $('watchlistTickerExchangeInput'),
  watchlistTickerCountry: $('watchlistTickerCountryInput'),
  watchlistTickerNotes: $('watchlistTickerNotesInput'),
  addWatchlistTickerStatus: $('addWatchlistTickerStatus'),
  watchlistEntriesBody: $('watchlistEntriesBody'),
  refreshWatchlistEntriesBtn: $('refreshWatchlistEntriesBtn'),
  watchlistSelectionLabel: $('watchlistSelectionLabel'),
  schedulerSection: $('schedulerSection'),
  schedulerEnabled: $('schedulerEnabled'),
  schedulerCadence: $('schedulerCadence'),
  schedulerStage1: $('schedulerStage1Limit'),
  schedulerStage2: $('schedulerStage2Limit'),
  schedulerStage3: $('schedulerStage3Limit'),
  schedulerCycles: $('schedulerCycles'),
  schedulerSaveBtn: $('schedulerSaveBtn'),
  schedulerRefreshBtn: $('schedulerRefreshBtn'),
  schedulerStatus: $('schedulerStatus'),
  schedulerToast: $('schedulerToast'),
  schedulerSummary: $('schedulerSummary'),
  notificationsSection: $('notificationsSection'),
  notificationForm: $('notificationForm'),
  notificationType: $('notificationType'),
  notificationLabel: $('notificationLabel'),
  notificationTarget: $('notificationTarget'),
  notificationMinScore: $('notificationMinScore'),
  notificationConvictionVeryHigh: $('notificationConvictionVeryHigh'),
  notificationConvictionHigh: $('notificationConvictionHigh'),
  notificationConvictionMedium: $('notificationConvictionMedium'),
  notificationWatchlist: $('notificationWatchlistSelect'),
  notificationStatus: $('notificationStatus'),
  notificationSaveBtn: $('notificationSaveBtn'),
  notificationList: $('notificationList'),
  notificationEmpty: $('notificationEmpty'),
  notificationEventsBody: $('notificationEventsBody'),
  notificationEventsEmpty: $('notificationEventsEmpty'),
  refreshNotificationsBtn: $('refreshNotificationsBtn'),
  stageSpendSection: $('stageSpendSection'),
  stageSpendChart: $('stageSpendChart'),
  stageSpendTotal: $('stageSpendTotal'),
  stageSpendStage1: $('stageSpendStage1'),
  stageSpendStage2: $('stageSpendStage2'),
  stageSpendStage3: $('stageSpendStage3'),
  stageSpendEmpty: $('stageSpendEmpty'),
  stopRunBtn: $('stopRunBtn'),
  resumeRunBtn: $('resumeRunBtn'),
  stage1Btn: $('processStage1Btn'),
  stage1RefreshBtn: $('refreshStage1Btn'),
  stage1Status: $('stage1Status'),
  stage1Total: $('stage1Total'),
  stage1Pending: $('stage1Pending'),
  stage1Completed: $('stage1Completed'),
  stage1Failed: $('stage1Failed'),
  stage1RecentBody: $('stage1RecentBody'),
  stage2Btn: $('processStage2Btn'),
  stage2RefreshBtn: $('refreshStage2Btn'),
  stage2Status: $('stage2Status'),
  stage2Total: $('stage2Total'),
  stage2Pending: $('stage2Pending'),
  stage2Completed: $('stage2Completed'),
  stage2Failed: $('stage2Failed'),
  stage2GoDeep: $('stage2GoDeep'),
  stage2ContextHits: $('stage2ContextHits'),
  stage2ContextTokens: $('stage2ContextTokens'),
  stage2RecentBody: $('stage2RecentBody'),
  stage3Btn: $('processStage3Btn'),
  stage3RefreshBtn: $('refreshStage3Btn'),
  stage3Status: $('stage3Status'),
  stage3Finalists: $('stage3Finalists'),
  stage3Pending: $('stage3Pending'),
  stage3Completed: $('stage3Completed'),
  stage3Spend: $('stage3Spend'),
  stage3Failed: $('stage3Failed'),
  stage3ContextHits: $('stage3ContextHits'),
  stage3ContextTokens: $('stage3ContextTokens'),
  stage3RecentBody: $('stage3RecentBody'),
  focusPanel: $('focusPanel'),
  focusPanelStatus: $('focusPanelStatus'),
  focusRefreshBtn: $('refreshFocusBtn'),
  focusForm: $('focusForm'),
  focusTicker: $('focusTicker'),
  focusTemplates: $('focusTemplates'),
  focusCustomQuestion: $('focusCustomQuestion'),
  focusSubmitBtn: $('focusSubmitBtn'),
  focusStatus: $('focusStatus'),
  focusCount: $('focusCount'),
  focusSummary: $('focusSummary'),
  focusTableBody: $('focusTableBody'),
  followupPanel: $('followupPanel'),
  followupForm: $('followupForm'),
  followupTicker: $('followupTicker'),
  followupQuestion: $('followupQuestion'),
  followupStatus: $('followupStatus'),
  followupPanelStatus: $('followupPanelStatus'),
  followupTableBody: $('followupTableBody'),
  followupCount: $('followupCount'),
  followupRefreshBtn: $('refreshFollowupsBtn'),
  submitFollowupBtn: $('submitFollowupBtn'),
  sectorNotesList: $('sectorNotesList'),
  sectorNotesEmpty: $('sectorNotesEmpty'),
  refreshRegistryBtn: $('refreshRegistryBtn'),
  observabilityPanel: $('observabilityPanel'),
  refreshHealthBtn: $('refreshHealthBtn'),
  refreshErrorsBtn: $('refreshErrorsBtn'),
  healthDatabaseCard: $('healthDatabaseCard'),
  healthDatabaseStatus: $('healthDatabaseStatus'),
  healthDatabaseDetail: $('healthDatabaseDetail'),
  healthOpenAICard: $('healthOpenAICard'),
  healthOpenAIStatus: $('healthOpenAIStatus'),
  healthOpenAIDetail: $('healthOpenAIDetail'),
  healthCheckedAt: $('healthCheckedAt'),
  errorLogStatus: $('errorLogStatus'),
  errorLogBody: $('errorLogBody')
};

const notices = {
  modelFallback: $('modelFallbackNotice'),
  credentialEmpty: $('credentialEmptyNotice')
};

const scopeRadios = Array.from(document.querySelectorAll('input[name="runScope"]'));

const FUNCTIONS_BASE = SUPABASE_URL.replace(/\.supabase\.co$/, '.functions.supabase.co');
const RUNS_CREATE_ENDPOINT = `${FUNCTIONS_BASE}/runs-create`;
const STAGE1_CONSUME_ENDPOINT = `${FUNCTIONS_BASE}/stage1-consume`;
const STAGE2_CONSUME_ENDPOINT = `${FUNCTIONS_BASE}/stage2-consume`;
const STAGE3_CONSUME_ENDPOINT = `${FUNCTIONS_BASE}/stage3-consume`;
const RUNS_STOP_ENDPOINT = `${FUNCTIONS_BASE}/runs-stop`;
const RUNS_CONTINUE_ENDPOINT = `${FUNCTIONS_BASE}/runs-continue`;
const RUNS_SCHEDULE_ENDPOINT = `${FUNCTIONS_BASE}/runs-schedule`;
const RUNS_FEEDBACK_ENDPOINT = `${FUNCTIONS_BASE}/runs-feedback`;
const RUNS_FOCUS_ENDPOINT = `${FUNCTIONS_BASE}/runs-focus`;
const HEALTH_ENDPOINT = `${FUNCTIONS_BASE}/health`;
const RUN_STORAGE_KEY = 'ff-active-run-id';

let authContext = {
  user: null,
  profile: null,
  membership: null,
  token: null,
  isAdmin: false,
  membershipActive: false
};
let lastAccessState = 'unknown';
let activeRunId = null;
let currentRunMeta = null;
let runChannel = null;
let stage1RefreshTimer = null;
let stage2RefreshTimer = null;
let stage3RefreshTimer = null;
let followupRefreshTimer = null;
let focusRefreshTimer = null;

const followupStatusLabels = {
  pending: 'Pending review',
  in_progress: 'In progress',
  resolved: 'Resolved',
  dismissed: 'Dismissed'
};

const focusStatusLabels = {
  pending: 'Pending',
  queued: 'Queued',
  in_progress: 'In progress',
  answered: 'Answered',
  failed: 'Failed',
  cancelled: 'Cancelled'
};

let followupLoading = false;
let followupTickers = [];
let focusTemplates = [];
let focusRequests = [];
let focusLoading = false;
let sectorNotesChannel = null;
let sectorNotesReady = false;
let modelOptions = [];
let modelMap = new Map();

function buildFunctionHeaders({ json = true } = {}) {
  const headers = {
    apikey: SUPABASE_ANON_KEY
  };
  if (authContext.token) {
    headers.Authorization = `Bearer ${authContext.token}`;
  }
  if (json) {
    headers['Content-Type'] = 'application/json';
  }
  return headers;
}
let priceMap = new Map();
let credentialOptions = [];
let credentialMap = new Map();
let modelFallbackActive = false;
const STAGE_LABELS = {
  1: 'Stage 1 · Triage',
  2: 'Stage 2 · Scoring',
  3: 'Stage 3 · Deep dive'
};
const AUTO_CONTINUE_LIMITS = { stage1: 8, stage2: 4, stage3: 2 };
const AUTO_CONTINUE_DEFAULT_SECONDS = 30;
const SCHEDULER_DEFAULTS = {
  cadenceSeconds: 3600,
  stage1Limit: 1,
  stage2Limit: 1,
  stage3Limit: 1,
  maxCycles: 1
};
let autoContinueTimer = null;
let autoContinueActive = false;
let autoContinueInFlight = false;
let schedulerLoading = false;
let schedulerDirty = false;
let currentSchedule = null;
const scheduleCache = new Map();
let schedulerToastTimer = null;
let healthLoading = false;
let errorLogLoading = false;
let errorLogRows = [];
let watchlists = [];
let watchlistMap = new Map();
let watchlistEntriesCache = new Map();
let watchlistLoading = false;
let watchlistEntriesLoading = false;
let notificationChannels = [];
let notificationEvents = [];
let notificationsLoading = false;
let notificationEventsLoading = false;
let notificationSubmitting = false;
let plannerScope = { ...defaults.scope };

function loadSettings() {
  try {
    const saved = JSON.parse(localStorage.getItem(STORAGE_KEY));
    if (!saved) return { ...defaults };
    const savedScope = saved.scope && typeof saved.scope === 'object' ? saved.scope : {};
    const scope = {
      ...defaults.scope,
      ...savedScope,
      watchlistCount: typeof savedScope.watchlistCount === 'number' ? savedScope.watchlistCount : null,
      customTickers: Array.isArray(savedScope.customTickers)
        ? savedScope.customTickers.filter((value) => typeof value === 'string' && value.trim()).map((value) => value.trim())
        : []
    };
    return {
      universe: Number(saved.universe) || defaults.universe,
      surviveStage2: Number(saved.surviveStage2) || defaults.surviveStage2,
      surviveStage3: Number(saved.surviveStage3) || defaults.surviveStage3,
      stage1: { ...defaults.stage1, ...saved.stage1 },
      stage2: { ...defaults.stage2, ...saved.stage2 },
      stage3: { ...defaults.stage3, ...saved.stage3 },
      budgetUsd: Number(saved.budgetUsd ?? saved.budget_usd) || defaults.budgetUsd,
      scope
    };
  } catch (error) {
    console.warn('Unable to parse saved planner settings', error);
    return { ...defaults };
  }
}

function normalizeTickerInput(value) {
  if (typeof value !== 'string') return null;
  const trimmed = value.trim().toUpperCase();
  if (!trimmed) return null;
  if (!/^[A-Z0-9\-\.]+$/.test(trimmed)) return null;
  return trimmed;
}

function parseCustomTickerInput(value) {
  if (!value) return [];
  return Array.from(
    new Set(
      String(value)
        .split(/[\s,\n]+/)
        .map((entry) => normalizeTickerInput(entry))
        .filter((ticker) => Boolean(ticker))
    )
  );
}

function getSelectedScopeMode() {
  const active = scopeRadios.find((radio) => radio.checked);
  if (active && typeof active.value === 'string') {
    return active.value;
  }
  return plannerScope.mode ?? defaults.scope.mode;
}

function getWatchlistById(id) {
  if (!id) return null;
  return watchlistMap.get(id) ?? null;
}

function collectScopeSettings() {
  const mode = getSelectedScopeMode();
  if (mode === 'watchlist') {
    const watchlistId = inputs.watchlistSelect?.value ? String(inputs.watchlistSelect.value) : null;
    const watchlist = getWatchlistById(watchlistId);
    return {
      mode: 'watchlist',
      watchlistId,
      watchlistSlug: watchlist?.slug ?? null,
      watchlistCount: watchlist?.tickerCount ?? null,
      customTickers: []
    };
  }

  if (mode === 'custom') {
    const tickers = parseCustomTickerInput(inputs.customTickers?.value ?? '');
    return {
      mode: 'custom',
      watchlistId: null,
      watchlistSlug: null,
      watchlistCount: tickers.length,
      customTickers: tickers
    };
  }

  return {
    mode: 'universe',
    watchlistId: null,
    watchlistSlug: null,
    watchlistCount: null,
    customTickers: []
  };
}

function updateScopeStatusMessage(mode, watchlist = null, customTickers = []) {
  if (!inputs.scopeStatus) return;
  if (mode === 'watchlist') {
    if (watchlist) {
      const count = watchlist.tickerCount ?? 0;
      inputs.scopeStatus.textContent = `${count.toLocaleString()} tickers in “${watchlist.name ?? watchlist.slug ?? watchlist.id}”.`;
    } else {
      inputs.scopeStatus.textContent = 'Select a watchlist to populate the run queue.';
    }
    return;
  }

  if (mode === 'custom') {
    if (customTickers.length > 0) {
      inputs.scopeStatus.textContent = `${customTickers.length.toLocaleString()} custom tickers ready (${customTickers.slice(0, 6).join(', ')}${customTickers.length > 6 ? '…' : ''}).`;
    } else {
      inputs.scopeStatus.textContent = 'Add at least one ticker symbol to launch a custom run.';
    }
    return;
  }

  const universeValue = Number(inputs.universe?.value || 0);
  inputs.scopeStatus.textContent = `Processing top ${universeValue.toLocaleString()} tickers from the universe table.`;
}

function renderWatchlistOptions() {
  if (!inputs.watchlistSelect) return;
  const select = inputs.watchlistSelect;
  const previous = select.value;
  select.innerHTML = '';
  const placeholder = document.createElement('option');
  placeholder.value = '';
  placeholder.textContent = watchlists.length ? 'Select watchlist…' : 'No watchlists available';
  select.appendChild(placeholder);

  watchlists.forEach((item) => {
    const option = document.createElement('option');
    option.value = item.id;
    const count = item.tickerCount ?? 0;
    option.textContent = `${item.name ?? item.slug ?? item.id} (${count})`;
    select.appendChild(option);
  });

  if (plannerScope.watchlistId && watchlistMap.has(plannerScope.watchlistId)) {
    select.value = plannerScope.watchlistId;
  } else if (previous && watchlistMap.has(previous)) {
    select.value = previous;
    plannerScope.watchlistId = previous;
  } else {
    select.value = '';
  }
}

function renderNotificationWatchlistOptions() {
  if (!inputs.notificationWatchlist) return;
  const select = inputs.notificationWatchlist;
  const previous = select.value;
  select.innerHTML = '';
  const baseOption = document.createElement('option');
  baseOption.value = '';
  baseOption.textContent = 'All watchlists';
  select.appendChild(baseOption);

  watchlists.forEach((item) => {
    const option = document.createElement('option');
    option.value = item.id;
    const count = item.tickerCount ?? 0;
    option.textContent = `${item.name ?? item.slug ?? item.id} (${count})`;
    select.appendChild(option);
  });

  if (previous && watchlistMap.has(previous)) {
    select.value = previous;
  } else {
    select.value = '';
  }
}

function updateScopeUI({ fromSettings = false } = {}) {
  const mode = plannerScope.mode;
  const watchlist = plannerScope.watchlistId ? getWatchlistById(plannerScope.watchlistId) : null;

  if (inputs.watchlistSelect) {
    inputs.watchlistSelect.disabled = mode !== 'watchlist' || watchlistLoading;
  }
  if (inputs.refreshWatchlistsBtn) {
    inputs.refreshWatchlistsBtn.disabled = watchlistLoading;
  }
  if (inputs.customTickers) {
    const isCustom = mode === 'custom';
    if (isCustom) {
      inputs.customTickers.disabled = false;
      inputs.customTickers.removeAttribute('disabled');
      inputs.customTickers.removeAttribute('aria-disabled');
      if (!fromSettings) {
        try {
          inputs.customTickers.focus({ preventScroll: true });
        } catch (error) {
          inputs.customTickers.focus();
        }
      }
    } else {
      inputs.customTickers.disabled = true;
      inputs.customTickers.setAttribute('disabled', '');
      inputs.customTickers.setAttribute('aria-disabled', 'true');
    }
  }

  if (inputs.universe) {
    if (mode === 'watchlist') {
      const fallbackUniverse = Number(inputs.universe.value) || 0;
      const count = watchlist?.tickerCount ?? plannerScope.watchlistCount ?? fallbackUniverse;
      inputs.universe.value = count;
      inputs.universe.disabled = true;
    } else if (mode === 'custom') {
      inputs.universe.value = plannerScope.customTickers.length;
      inputs.universe.disabled = true;
    } else {
      inputs.universe.disabled = false;
    }
  }

  if (inputs.watchlistSummary) {
    if (mode === 'watchlist') {
      if (watchlist) {
        const count = watchlist.tickerCount ?? 0;
        const visibility = watchlist.isPublic ? 'Public' : 'Private';
        const description = watchlist.description ? ` — ${watchlist.description}` : '';
        inputs.watchlistSummary.textContent = `${count.toLocaleString()} tickers • ${visibility}${description}`;
      } else if (watchlists.length) {
        inputs.watchlistSummary.textContent = 'Choose a watchlist to inspect its membership.';
      } else {
        inputs.watchlistSummary.textContent = 'Create your first watchlist to scope targeted runs.';
      }
    } else {
      inputs.watchlistSummary.textContent = 'Watchlist selection inactive for this scope.';
    }
  }

  updateScopeStatusMessage(mode, watchlist, plannerScope.customTickers);

  if (!fromSettings && mode === 'watchlist' && plannerScope.watchlistId) {
    if (!watchlistEntriesCache.has(plannerScope.watchlistId)) {
      loadWatchlistEntries(plannerScope.watchlistId, { silent: true }).catch((error) => {
        console.warn('Failed to preload watchlist entries', error);
      });
    } else {
      renderWatchlistEntries(plannerScope.watchlistId, watchlistEntriesCache.get(plannerScope.watchlistId) ?? []);
    }
  }
}

function applyScopeSettings(scope, options = {}) {
  plannerScope = { ...defaults.scope, ...scope };
  scopeRadios.forEach((radio) => {
    radio.checked = radio.value === plannerScope.mode;
  });

  if (plannerScope.mode === 'watchlist' && plannerScope.watchlistSlug && !plannerScope.watchlistId) {
    const match = watchlists.find((item) => item.slug === plannerScope.watchlistSlug);
    if (match) {
      plannerScope.watchlistId = match.id;
      plannerScope.watchlistCount = match.tickerCount ?? plannerScope.watchlistCount ?? null;
    }
  }

  if (inputs.watchlistSelect) {
    if (plannerScope.watchlistId && watchlistMap.has(plannerScope.watchlistId)) {
      inputs.watchlistSelect.value = plannerScope.watchlistId;
    } else {
      inputs.watchlistSelect.value = '';
    }
  }

  if (inputs.customTickers) {
    inputs.customTickers.value = plannerScope.mode === 'custom' && plannerScope.customTickers.length
      ? plannerScope.customTickers.join(', ')
      : '';
  }

  updateScopeUI({ fromSettings: Boolean(options.fromSettings) });
}

async function loadWatchlists({ silent = false } = {}) {
  if (!authContext.isAdmin) {
    watchlists = [];
    watchlistMap.clear();
    renderWatchlistOptions();
    renderNotificationWatchlistOptions();
    updateScopeUI();
    return;
  }

  if (watchlistLoading) return;
  watchlistLoading = true;
  if (!silent && inputs.watchlistSummary) {
    inputs.watchlistSummary.textContent = 'Loading watchlists…';
  }

  try {
    const { data, error } = await supabase
      .from('watchlists')
      .select('id, slug, name, description, is_system, is_public, watchlist_entries(count)')
      .order('is_system', { ascending: false })
      .order('name', { ascending: true });

    if (error) throw error;

    watchlists = (data ?? []).map((row) => ({
      id: row.id,
      slug: row.slug,
      name: row.name,
      description: row.description,
      isSystem: Boolean(row.is_system),
      isPublic: Boolean(row.is_public),
      tickerCount: Array.isArray(row.watchlist_entries) && row.watchlist_entries.length
        ? Number(row.watchlist_entries[0]?.count ?? 0)
        : 0
    }));
    watchlistMap = new Map(watchlists.map((item) => [item.id, item]));

    renderWatchlistOptions();
    renderNotificationWatchlistOptions();

    if (plannerScope.mode === 'watchlist') {
      if (plannerScope.watchlistId && !watchlistMap.has(plannerScope.watchlistId)) {
        const fallback = watchlists[0] ?? null;
        if (fallback) {
          plannerScope.watchlistId = fallback.id;
          plannerScope.watchlistSlug = fallback.slug ?? null;
          plannerScope.watchlistCount = fallback.tickerCount ?? null;
          inputs.watchlistSelect.value = fallback.id;
        } else {
          plannerScope.watchlistId = null;
          plannerScope.watchlistSlug = null;
          plannerScope.watchlistCount = null;
          if (inputs.watchlistSelect) inputs.watchlistSelect.value = '';
        }
      } else if (plannerScope.watchlistId) {
        plannerScope.watchlistCount = watchlistMap.get(plannerScope.watchlistId)?.tickerCount ?? plannerScope.watchlistCount ?? null;
      }
    }

    updateScopeUI({ fromSettings: true });

    if (plannerScope.mode === 'watchlist' && plannerScope.watchlistId) {
      loadWatchlistEntries(plannerScope.watchlistId, { silent: true }).catch((error) => {
        console.warn('Failed to load watchlist entries after refresh', error);
      });
    }
  } catch (error) {
    console.error('Failed to load watchlists', error);
    if (!silent && inputs.watchlistSummary) {
      inputs.watchlistSummary.textContent = `Failed to load watchlists: ${error.message}`;
    }
  } finally {
    watchlistLoading = false;
    updateScopeUI({ fromSettings: true });
  }
}

function renderWatchlistEntries(watchlistId, entries) {
  if (!inputs.watchlistEntriesBody) return;
  const body = inputs.watchlistEntriesBody;
  body.innerHTML = '';

  if (!entries || entries.length === 0) {
    const row = document.createElement('tr');
    const cell = document.createElement('td');
    cell.colSpan = 5;
    cell.className = 'muted';
    cell.textContent = 'No tickers in this watchlist yet.';
    row.appendChild(cell);
    body.appendChild(row);
    return;
  }

  entries.forEach((entry) => {
    const row = document.createElement('tr');

    const tickerCell = document.createElement('td');
    tickerCell.textContent = entry.ticker;
    row.appendChild(tickerCell);

    const nameCell = document.createElement('td');
    nameCell.textContent = entry.name || '—';
    row.appendChild(nameCell);

    const exchangeCell = document.createElement('td');
    const exchangeParts = [entry.exchange, entry.country].filter(Boolean);
    exchangeCell.textContent = exchangeParts.length ? exchangeParts.join(' • ') : '—';
    row.appendChild(exchangeCell);

    const lastSeenCell = document.createElement('td');
    lastSeenCell.textContent = entry.last_seen_at ? formatRelativeTimestamp(entry.last_seen_at) : '—';
    row.appendChild(lastSeenCell);

    const actionsCell = document.createElement('td');
    actionsCell.className = 'watchlist-entry__actions';
    const removeBtn = document.createElement('button');
    removeBtn.type = 'button';
    removeBtn.className = 'watchlist-remove';
    removeBtn.dataset.action = 'remove-watchlist-ticker';
    removeBtn.dataset.ticker = entry.ticker;
    removeBtn.textContent = 'Remove';
    actionsCell.appendChild(removeBtn);
    row.appendChild(actionsCell);

    body.appendChild(row);
  });
}

async function loadWatchlistEntries(watchlistId, { force = false, silent = false } = {}) {
  if (!watchlistId) return;
  if (watchlistEntriesLoading && !force) return;
  watchlistEntriesLoading = true;

  if (!silent && inputs.watchlistEntriesBody) {
    inputs.watchlistEntriesBody.innerHTML = '<tr><td colspan="5" class="muted">Loading watchlist members…</td></tr>';
  }

  try {
    const { data, error } = await supabase
      .from('watchlist_entries')
      .select('ticker, notes, added_at, tickers (name, exchange, country, status, last_seen_at)')
      .eq('watchlist_id', watchlistId)
      .is('removed_at', null)
      .order('rank', { ascending: true, nullsLast: true })
      .order('ticker', { ascending: true });

    if (error) throw error;

    const entries = (data ?? []).map((row) => ({
      ticker: row.ticker,
      notes: row.notes ?? null,
      added_at: row.added_at ?? null,
      name: row.tickers?.name ?? null,
      exchange: row.tickers?.exchange ?? null,
      country: row.tickers?.country ?? null,
      status: row.tickers?.status ?? null,
      last_seen_at: row.tickers?.last_seen_at ?? null
    }));

    watchlistEntriesCache.set(watchlistId, entries);
    renderWatchlistEntries(watchlistId, entries);
  } catch (error) {
    console.error('Failed to load watchlist entries', error);
    if (!silent && inputs.watchlistEntriesBody) {
      inputs.watchlistEntriesBody.innerHTML = `<tr><td colspan="5" class="muted">Failed to load watchlist entries: ${error.message}</td></tr>`;
    }
  } finally {
    watchlistEntriesLoading = false;
  }
}

function setNotificationStatus(message = '', tone = 'muted') {
  if (!inputs.notificationStatus) return;
  inputs.notificationStatus.textContent = message;
  if (tone === 'error') {
    inputs.notificationStatus.style.color = '#b91c1c';
  } else if (tone === 'success') {
    inputs.notificationStatus.style.color = '#047857';
  } else {
    inputs.notificationStatus.style.color = 'var(--muted,#475569)';
  }
}

function getSelectedConvictionLevels() {
  const selections = [];
  if (inputs.notificationConvictionVeryHigh?.checked) selections.push('very_high');
  if (inputs.notificationConvictionHigh?.checked) selections.push('high');
  if (inputs.notificationConvictionMedium?.checked) selections.push('medium');
  return selections;
}

function normalizeConvictionLabel(value) {
  if (!value) return 'Unknown';
  const normalized = value.toString().toLowerCase();
  if (normalized === 'very_high') return 'Very high';
  if (normalized === 'high') return 'High';
  if (normalized === 'medium') return 'Medium';
  if (normalized === 'low') return 'Low';
  return value.toString();
}

function formatChannelFilters(channel) {
  const parts = [];
  if (channel.minScore != null) {
    parts.push(`Score ≥ ${Math.round(channel.minScore)}`);
  }
  if (channel.convictionLevels?.length) {
    const labels = channel.convictionLevels.map((level) => normalizeConvictionLabel(level));
    parts.push(`Conviction: ${labels.join(', ')}`);
  } else {
    parts.push('Conviction: all');
  }
  if (channel.watchlistIds?.length) {
    const names = channel.watchlistIds
      .map((id) => watchlistMap.get(id)?.name ?? watchlistMap.get(id)?.slug ?? id)
      .filter(Boolean);
    parts.push(`Watchlists: ${names.join(', ')}`);
  } else {
    parts.push('Watchlists: all');
  }
  return parts.join(' · ');
}

function renderNotificationChannels() {
  if (!inputs.notificationList) return;
  const body = inputs.notificationList;
  body.innerHTML = '';

  if (!notificationChannels.length) {
    const row = document.createElement('tr');
    const cell = document.createElement('td');
    cell.colSpan = 5;
    cell.className = 'notification-empty';
    cell.textContent = 'No notification channels configured yet.';
    row.appendChild(cell);
    body.appendChild(row);
    return;
  }

  notificationChannels.forEach((channel) => {
    const row = document.createElement('tr');

    const nameCell = document.createElement('td');
    const label = document.createElement('div');
    label.textContent = channel.label || 'Untitled channel';
    label.style.fontWeight = '600';
    const type = document.createElement('div');
    type.className = 'muted';
    type.textContent = channel.type === 'email' ? 'Email' : 'Slack webhook';
    nameCell.append(label, type);
    row.appendChild(nameCell);

    const targetCell = document.createElement('td');
    targetCell.textContent = channel.target;
    row.appendChild(targetCell);

    const filterCell = document.createElement('td');
    filterCell.textContent = formatChannelFilters(channel);
    row.appendChild(filterCell);

    const statusCell = document.createElement('td');
    statusCell.textContent = channel.isActive ? 'Active' : 'Paused';
    if (!channel.isActive) {
      statusCell.className = 'muted';
    }
    row.appendChild(statusCell);

    const actionsCell = document.createElement('td');
    actionsCell.className = 'notification-actions';
    const toggleBtn = document.createElement('button');
    toggleBtn.type = 'button';
    toggleBtn.className = 'notification-action';
    toggleBtn.dataset.notifyAction = 'toggle';
    toggleBtn.dataset.notifyId = channel.id;
    toggleBtn.dataset.notifyNext = channel.isActive ? 'pause' : 'activate';
    toggleBtn.textContent = channel.isActive ? 'Pause' : 'Activate';
    actionsCell.appendChild(toggleBtn);

    const deleteBtn = document.createElement('button');
    deleteBtn.type = 'button';
    deleteBtn.className = 'notification-action danger';
    deleteBtn.dataset.notifyAction = 'delete';
    deleteBtn.dataset.notifyId = channel.id;
    deleteBtn.textContent = 'Delete';
    actionsCell.appendChild(deleteBtn);

    row.appendChild(actionsCell);
    body.appendChild(row);
  });
}

function renderNotificationEvents() {
  if (!inputs.notificationEventsBody) return;
  const body = inputs.notificationEventsBody;
  body.innerHTML = '';

  if (!notificationEvents.length) {
    const row = document.createElement('tr');
    const cell = document.createElement('td');
    cell.colSpan = 5;
    cell.className = 'notification-empty';
    cell.textContent = 'Alerts will appear after the next deep dive.';
    row.appendChild(cell);
    body.appendChild(row);
    return;
  }

  notificationEvents.forEach((event) => {
    const row = document.createElement('tr');

    const timeCell = document.createElement('td');
    timeCell.className = 'notification-datetime';
    const timestamp = event.dispatchedAt || event.createdAt;
    timeCell.textContent = formatRelativeTimestamp(timestamp);
    row.appendChild(timeCell);

    const tickerCell = document.createElement('td');
    if (event.ticker) {
      const link = document.createElement('a');
      const params = new URLSearchParams({ ticker: event.ticker });
      if (event.runId) params.set('run', event.runId);
      link.href = `/ticker.html?${params.toString()}`;
      link.textContent = event.ticker;
      link.target = '_blank';
      link.rel = 'noreferrer noopener';
      tickerCell.appendChild(link);
    } else {
      tickerCell.textContent = '—';
    }
    row.appendChild(tickerCell);

    const channelCell = document.createElement('td');
    const channelLabel = event.channelLabel || (event.channelType === 'email' ? 'Email channel' : 'Slack webhook');
    channelCell.textContent = channelLabel;
    row.appendChild(channelCell);

    const convictionCell = document.createElement('td');
    convictionCell.className = 'notification-conviction';
    convictionCell.textContent = event.conviction ? normalizeConvictionLabel(event.conviction) : '—';
    row.appendChild(convictionCell);

    const statusCell = document.createElement('td');
    const badge = document.createElement('span');
    badge.className = 'notification-status-badge';
    const state = event.status || 'pending';
    badge.dataset.state = state;
    badge.textContent = state === 'sent' ? 'Delivered' : state === 'failed' ? 'Failed' : 'Pending';
    statusCell.appendChild(badge);
    row.appendChild(statusCell);

    body.appendChild(row);
  });
}

async function loadNotificationChannels({ silent = false } = {}) {
  if (!authContext.isAdmin) {
    notificationChannels = [];
    renderNotificationChannels();
    return;
  }
  if (notificationsLoading) return;
  notificationsLoading = true;
  if (!silent) {
    setNotificationStatus('Loading notification channels…');
  }
  try {
    const { data, error } = await supabase
      .from('notification_channels')
      .select('id, label, type, target, is_active, min_score, conviction_levels, watchlist_ids, created_at')
      .order('created_at', { ascending: false });
    if (error) throw error;
    notificationChannels = (data ?? []).map((row) => ({
      id: row.id,
      label: row.label ?? 'Notification channel',
      type: row.type === 'slack_webhook' ? 'slack_webhook' : 'email',
      target: row.target ?? '',
      isActive: row.is_active !== false,
      minScore: row.min_score != null ? Number(row.min_score) : null,
      convictionLevels: Array.isArray(row.conviction_levels) ? row.conviction_levels : [],
      watchlistIds: Array.isArray(row.watchlist_ids) ? row.watchlist_ids : [],
      createdAt: row.created_at ?? null
    }));
    renderNotificationChannels();
    if (!silent) {
      setNotificationStatus(notificationChannels.length ? '' : 'Add a channel to start receiving alerts.');
    }
  } catch (error) {
    console.error('Failed to load notification channels', error);
    setNotificationStatus(`Failed to load channels: ${error.message}`, 'error');
  } finally {
    notificationsLoading = false;
  }
}

async function loadNotificationEvents({ silent = false } = {}) {
  if (!authContext.isAdmin) {
    notificationEvents = [];
    renderNotificationEvents();
    return;
  }
  if (notificationEventsLoading) return;
  notificationEventsLoading = true;
  try {
    let query = supabase
      .from('notification_event_summaries')
      .select('id, run_id, ticker, conviction, verdict, ensemble_score, status, created_at, dispatched_at, channel_label, channel_type, channel_target')
      .order('created_at', { ascending: false })
      .limit(activeRunId ? 30 : 20);
    if (activeRunId) {
      query = query.eq('run_id', activeRunId);
    }
    const { data, error } = await query;
    if (error) throw error;
    notificationEvents = (data ?? []).map((row) => ({
      id: row.id,
      runId: row.run_id ?? null,
      ticker: row.ticker ?? null,
      conviction: row.conviction ?? null,
      verdict: row.verdict ?? null,
      ensembleScore: row.ensemble_score != null ? Number(row.ensemble_score) : null,
      status: (row.status ?? 'pending').toLowerCase(),
      createdAt: row.created_at ?? null,
      dispatchedAt: row.dispatched_at ?? null,
      channelLabel: row.channel_label ?? null,
      channelType: row.channel_type ?? null,
      channelTarget: row.channel_target ?? null
    }));
    renderNotificationEvents();
  } catch (error) {
    console.warn('Failed to load notification events', error);
    if (!silent) {
      setNotificationStatus(`Failed to load recent alerts: ${error.message}`, 'error');
    }
  } finally {
    notificationEventsLoading = false;
  }
}

async function refreshNotificationData({ silent = false } = {}) {
  await Promise.all([
    loadNotificationChannels({ silent }),
    loadNotificationEvents({ silent: true })
  ]);
}

async function submitNotificationChannel(event) {
  event.preventDefault();
  if (!authContext.isAdmin) {
    setNotificationStatus('Admin session required to configure alerts.', 'error');
    return;
  }
  if (notificationSubmitting) return;

  const type = inputs.notificationType?.value === 'slack_webhook' ? 'slack_webhook' : 'email';
  const label = (inputs.notificationLabel?.value || '').trim();
  const target = (inputs.notificationTarget?.value || '').trim();
  const minScoreRaw = inputs.notificationMinScore?.value;
  const convictionLevels = getSelectedConvictionLevels();
  const watchlistId = inputs.notificationWatchlist?.value || '';

  if (!label) {
    setNotificationStatus('Add a descriptive label for this channel.', 'error');
    inputs.notificationLabel?.focus();
    return;
  }

  if (!target) {
    setNotificationStatus('Provide an email address or webhook URL.', 'error');
    inputs.notificationTarget?.focus();
    return;
  }

  if (type === 'email' && !/.+@.+\..+/.test(target)) {
    setNotificationStatus('Enter a valid email address.', 'error');
    inputs.notificationTarget?.focus();
    return;
  }

  if (type === 'slack_webhook' && !/^https:\/\//i.test(target)) {
    setNotificationStatus('Slack webhooks must begin with https://', 'error');
    inputs.notificationTarget?.focus();
    return;
  }

  const minScore = Number(minScoreRaw);
  const payload = {
    type,
    label,
    target,
    is_active: true,
    min_score: Number.isFinite(minScore) && minScore >= 0 && minScore <= 100 ? minScore : null,
    conviction_levels: convictionLevels,
    watchlist_ids: watchlistId ? [watchlistId] : [],
    metadata: { source: 'planner' }
  };

  notificationSubmitting = true;
  if (inputs.notificationSaveBtn) inputs.notificationSaveBtn.disabled = true;
  setNotificationStatus('Saving channel…');

  try {
    const { error } = await supabase.from('notification_channels').insert(payload);
    if (error) throw error;
    setNotificationStatus('Channel saved.', 'success');
    inputs.notificationLabel && (inputs.notificationLabel.value = '');
    inputs.notificationTarget && (inputs.notificationTarget.value = '');
    inputs.notificationMinScore && (inputs.notificationMinScore.value = '');
    if (inputs.notificationConvictionVeryHigh) inputs.notificationConvictionVeryHigh.checked = true;
    if (inputs.notificationConvictionHigh) inputs.notificationConvictionHigh.checked = true;
    if (inputs.notificationConvictionMedium) inputs.notificationConvictionMedium.checked = false;
    if (inputs.notificationWatchlist) inputs.notificationWatchlist.value = '';
    await loadNotificationChannels({ silent: true });
  } catch (error) {
    console.error('Failed to create notification channel', error);
    setNotificationStatus(`Failed to save channel: ${error.message}`, 'error');
  } finally {
    notificationSubmitting = false;
    if (inputs.notificationSaveBtn) inputs.notificationSaveBtn.disabled = false;
  }
}

async function toggleNotificationChannel(channelId, nextState) {
  if (!authContext.isAdmin || !channelId) return;
  try {
    const channel = notificationChannels.find((entry) => entry.id === channelId);
    const desired = typeof nextState === 'boolean' ? nextState : !(channel?.isActive ?? true);
    const { error } = await supabase
      .from('notification_channels')
      .update({ is_active: desired })
      .eq('id', channelId);
    if (error) throw error;
    await loadNotificationChannels({ silent: true });
    setNotificationStatus(desired ? 'Channel activated.' : 'Channel paused.', 'success');
  } catch (error) {
    console.error('Failed to toggle notification channel', error);
    setNotificationStatus(`Failed to update channel: ${error.message}`, 'error');
  }
}

async function deleteNotificationChannel(channelId) {
  if (!authContext.isAdmin || !channelId) return;
  const channel = notificationChannels.find((entry) => entry.id === channelId);
  const label = channel?.label ?? 'this channel';
  if (!window.confirm(`Remove ${label}? Alerts will no longer be delivered.`)) {
    return;
  }
  try {
    const { error } = await supabase.from('notification_channels').delete().eq('id', channelId);
    if (error) throw error;
    await loadNotificationChannels({ silent: true });
    setNotificationStatus('Channel deleted.', 'success');
  } catch (error) {
    console.error('Failed to delete notification channel', error);
    setNotificationStatus(`Failed to delete channel: ${error.message}`, 'error');
  }
}

function handleNotificationAction(event) {
  const target = event.target;
  if (!(target instanceof HTMLElement)) return;
  const actionButton = target.closest('[data-notify-action]');
  if (!(actionButton instanceof HTMLElement)) return;
  const id = actionButton.dataset.notifyId;
  if (!id) return;
  const action = actionButton.dataset.notifyAction;
  if (action === 'toggle') {
    const next = actionButton.dataset.notifyNext === 'activate';
    toggleNotificationChannel(id, next);
  } else if (action === 'delete') {
    deleteNotificationChannel(id);
  }
}

function handleWatchlistSelect() {
  const settings = getSettingsFromInputs();
  persistSettings(settings);
  plannerScope = { ...defaults.scope, ...settings.scope };
  updateScopeUI();
  if (plannerScope.mode === 'watchlist' && plannerScope.watchlistId) {
    loadWatchlistEntries(plannerScope.watchlistId, { silent: false }).catch((error) => {
      console.warn('Watchlist entry refresh failed', error);
    });
  }
  updateCostOutput();
}

function handleScopeChange() {
  const mode = getSelectedScopeMode();
  plannerScope.mode = mode;
  if (mode === 'watchlist' && !plannerScope.watchlistId && watchlists.length) {
    const first = watchlists[0];
    plannerScope.watchlistId = first.id;
    plannerScope.watchlistSlug = first.slug ?? null;
    plannerScope.watchlistCount = first.tickerCount ?? null;
  }
  if (mode !== 'custom') {
    plannerScope.customTickers = [];
  } else {
    plannerScope.customTickers = parseCustomTickerInput(inputs.customTickers?.value ?? '');
  }
  applyScopeSettings(plannerScope);
  persistSettings(getSettingsFromInputs());
  updateCostOutput();
}

function handleCustomTickerInput() {
  if (plannerScope.mode !== 'custom') return;
  plannerScope.customTickers = parseCustomTickerInput(inputs.customTickers?.value ?? '');
  persistSettings(getSettingsFromInputs());
  updateScopeUI();
  updateCostOutput();
}

async function handleCreateWatchlist(event) {
  event.preventDefault();
  if (!authContext.isAdmin || !authContext.user) {
    if (inputs.createWatchlistStatus) inputs.createWatchlistStatus.textContent = 'Admin session required.';
    return;
  }

  const name = inputs.watchlistName?.value.trim();
  const slug = inputs.watchlistSlug?.value.trim().toLowerCase();
  const description = inputs.watchlistDescription?.value.trim() || null;

  if (!name || !slug) {
    if (inputs.createWatchlistStatus) inputs.createWatchlistStatus.textContent = 'Name and slug are required.';
    return;
  }

  try {
    if (inputs.createWatchlistStatus) inputs.createWatchlistStatus.textContent = 'Creating watchlist…';
    const { error, data } = await supabase
      .from('watchlists')
      .insert({
        name,
        slug,
        description,
        created_by: authContext.user.id,
        created_by_email: authContext.user.email ?? null
      })
      .select('id, slug, name')
      .single();

    if (error) throw error;

    inputs.watchlistName.value = '';
    inputs.watchlistSlug.value = '';
    if (inputs.watchlistDescription) inputs.watchlistDescription.value = '';

    await loadWatchlists({ silent: true });
    if (data?.id) {
      plannerScope.watchlistId = data.id;
      plannerScope.watchlistSlug = data.slug ?? slug;
      plannerScope.mode = 'watchlist';
      applyScopeSettings(plannerScope);
      persistSettings(getSettingsFromInputs());
      loadWatchlistEntries(plannerScope.watchlistId, { silent: false }).catch((error) => {
        console.warn('Failed to load entries for new watchlist', error);
      });
    }
    if (inputs.createWatchlistStatus) inputs.createWatchlistStatus.textContent = 'Watchlist created.';
  } catch (error) {
    console.error('Failed to create watchlist', error);
    if (inputs.createWatchlistStatus) inputs.createWatchlistStatus.textContent = `Error: ${error.message}`;
  }
}

async function handleAddWatchlistTicker(event) {
  event.preventDefault();
  if (!authContext.isAdmin || !authContext.user) {
    if (inputs.addWatchlistTickerStatus) inputs.addWatchlistTickerStatus.textContent = 'Admin session required.';
    return;
  }
  const watchlistId = plannerScope.watchlistId;
  if (!watchlistId) {
    if (inputs.addWatchlistTickerStatus) inputs.addWatchlistTickerStatus.textContent = 'Select a watchlist first.';
    return;
  }

  const ticker = normalizeTickerInput(inputs.watchlistTicker?.value ?? '');
  if (!ticker) {
    if (inputs.addWatchlistTickerStatus) inputs.addWatchlistTickerStatus.textContent = 'Enter a valid ticker symbol.';
    return;
  }

  const name = inputs.watchlistTickerName?.value.trim() || null;
  const exchange = inputs.watchlistTickerExchange?.value.trim().toUpperCase() || null;
  const country = inputs.watchlistTickerCountry?.value.trim().toUpperCase() || null;
  const notes = inputs.watchlistTickerNotes?.value.trim() || null;

  try {
    if (inputs.addWatchlistTickerStatus) inputs.addWatchlistTickerStatus.textContent = 'Saving ticker…';

    const { error: tickerError } = await supabase
      .from('tickers')
      .upsert({
        ticker,
        name,
        exchange,
        country,
        status: 'active',
        source: 'planner:watchlist'
      }, { onConflict: 'ticker' });

    if (tickerError) throw tickerError;

    const { error: entryError } = await supabase
      .from('watchlist_entries')
      .upsert({
        watchlist_id: watchlistId,
        ticker,
        notes,
        removed_at: null
      });

    if (entryError) throw entryError;

    inputs.watchlistTicker.value = '';
    if (inputs.watchlistTickerName) inputs.watchlistTickerName.value = '';
    if (inputs.watchlistTickerExchange) inputs.watchlistTickerExchange.value = '';
    if (inputs.watchlistTickerCountry) inputs.watchlistTickerCountry.value = '';
    if (inputs.watchlistTickerNotes) inputs.watchlistTickerNotes.value = '';

    watchlistEntriesCache.delete(watchlistId);
    await loadWatchlistEntries(watchlistId, { force: true, silent: false });
    await loadWatchlists({ silent: true });

    if (inputs.addWatchlistTickerStatus) inputs.addWatchlistTickerStatus.textContent = 'Ticker added to watchlist.';
  } catch (error) {
    console.error('Failed to add ticker to watchlist', error);
    if (inputs.addWatchlistTickerStatus) inputs.addWatchlistTickerStatus.textContent = `Error: ${error.message}`;
  }
}

async function removeWatchlistTicker(watchlistId, ticker) {
  try {
    const { error } = await supabase
      .from('watchlist_entries')
      .update({ removed_at: new Date().toISOString() })
      .eq('watchlist_id', watchlistId)
      .eq('ticker', ticker);

    if (error) throw error;

    watchlistEntriesCache.delete(watchlistId);
    await loadWatchlistEntries(watchlistId, { force: true, silent: true });
    await loadWatchlists({ silent: true });
  } catch (error) {
    console.error('Failed to remove watchlist ticker', error);
    if (inputs.scopeStatus) {
      inputs.scopeStatus.textContent = `Failed to remove ${ticker}: ${error.message}`;
    }
  }
}

function handleWatchlistEntryClick(event) {
  const target = event.target;
  if (!target) return;
  const button = target.closest('[data-action="remove-watchlist-ticker"]');
  if (!button) return;
  const ticker = button.dataset.ticker;
  if (!ticker || !plannerScope.watchlistId) return;
  removeWatchlistTicker(plannerScope.watchlistId, ticker);
}

function ensureModelSlug(stageKey, slug) {
  const requested = typeof slug === 'string' ? slug.trim() : '';
  if (modelMap.size === 0) {
    return requested || DEFAULT_STAGE_MODELS[stageKey] || '';
  }
  if (requested && modelMap.has(requested)) {
    return requested;
  }
  const fallback = DEFAULT_STAGE_MODELS[stageKey] || '';
  if (fallback && modelMap.has(fallback)) {
    return fallback;
  }
  const firstOption = modelOptions.length ? modelOptions[0].slug : '';
  if (firstOption && modelMap.has(firstOption)) {
    return firstOption;
  }
  return requested || fallback || '';
}

function normalizeCredentialId(value) {
  if (typeof value !== 'string') return null;
  const trimmed = value.trim();
  return trimmed ? trimmed : null;
}

function parseRunNotes(raw) {
  if (!raw) return {};
  if (typeof raw === 'string') {
    try {
      return JSON.parse(raw);
    } catch (error) {
      console.warn('Failed to parse run notes JSON', error);
      return {};
    }
  }
  if (typeof raw === 'object') {
    return raw ?? {};
  }
  return {};
}

function populateModelSelect(select, stageKey) {
  if (!select) return;
  const previousValue = select.value;
  select.innerHTML = '';

  if (!modelOptions.length) {
    const option = document.createElement('option');
    option.value = '';
    option.textContent = 'No models available';
    select.appendChild(option);
    select.disabled = true;
    return;
  }

  select.disabled = false;
  const providers = new Map();
  modelOptions.forEach((model) => {
    const provider = model.provider || 'other';
    if (!providers.has(provider)) providers.set(provider, []);
    providers.get(provider).push(model);
  });

  if (providers.size > 1) {
    Array.from(providers.keys())
      .sort((a, b) => a.localeCompare(b))
      .forEach((provider) => {
        const group = document.createElement('optgroup');
        group.label = provider.toUpperCase();
        providers.get(provider)
          .slice()
          .sort((a, b) => a.label.localeCompare(b.label))
          .forEach((model) => {
            const option = document.createElement('option');
            option.value = model.slug;
            option.textContent = formatModelOption(model);
            option.dataset.provider = model.provider;
            group.appendChild(option);
          });
        select.appendChild(group);
      });
  } else {
    modelOptions
      .slice()
      .sort((a, b) => a.label.localeCompare(b.label))
      .forEach((model) => {
        const option = document.createElement('option');
        option.value = model.slug;
        option.textContent = formatModelOption(model);
        option.dataset.provider = model.provider;
        select.appendChild(option);
      });
  }

  const desired = ensureModelSlug(stageKey, previousValue);
  if (desired && modelMap.has(desired)) {
    select.value = desired;
  } else {
    select.selectedIndex = 0;
  }
}

function populateCredentialSelect(select) {
  if (!select) return;
  const previousValue = select.value;
  select.innerHTML = '';

  const placeholder = document.createElement('option');
  placeholder.value = '';
  placeholder.textContent = 'Auto-select for provider';
  select.appendChild(placeholder);

  if (!credentialOptions.length) {
    select.disabled = true;
    return;
  }

  select.disabled = false;
  credentialOptions.forEach((credential) => {
    const option = document.createElement('option');
    option.value = credential.id;
    option.textContent = formatCredentialOption(credential);
    option.dataset.provider = credential.provider ?? '';
    select.appendChild(option);
  });

  if (previousValue && credentialMap.has(previousValue)) {
    select.value = previousValue;
  } else {
    select.value = '';
  }
}

function populateModelControls() {
  populateModelSelect(inputs.stage1Model, 'stage1');
  populateModelSelect(inputs.stage2Model, 'stage2');
  populateModelSelect(inputs.stage3Model, 'stage3');
}

function populateCredentialControls() {
  populateCredentialSelect(inputs.stage1Credential);
  populateCredentialSelect(inputs.stage2Credential);
  populateCredentialSelect(inputs.stage3Credential);
}

function toggleNotice(element, show) {
  if (!element) return;
  if (show) {
    element.hidden = false;
    element.removeAttribute('hidden');
  } else {
    element.hidden = true;
    element.setAttribute('hidden', '');
  }
}

function updateModelNotice() {
  toggleNotice(notices.modelFallback, modelFallbackActive);
}

function updateCredentialNotice() {
  const empty = credentialOptions.length === 0;
  toggleNotice(notices.credentialEmpty, empty);
}

function initCredentialManager() {
  const modal = document.getElementById('credentialModal');
  const triggers = Array.from(document.querySelectorAll('[data-open-credential-manager]'));

  if (!modal || !triggers.length) return null;

  const statusEl = modal.querySelector('#credentialStatus');
  const lockedEl = modal.querySelector('#credentialLocked');
  const lockedTitleEl = lockedEl?.querySelector('[data-locked-title]');
  const lockedMessageEl = lockedEl?.querySelector('[data-locked-message]');
  const lockedLoginEl = lockedEl?.querySelector('[data-locked-login]');
  const formEl = modal.querySelector('#credentialForm');
  const listEl = modal.querySelector('#credentialList');
  const idInput = modal.querySelector('#credentialId');
  const providerInput = modal.querySelector('#credentialProvider');
  const labelInput = modal.querySelector('#credentialLabel');
  const tierInput = modal.querySelector('#credentialTier');
  const scopesInput = modal.querySelector('#credentialScopes');
  const keyInput = modal.querySelector('#credentialKey');
  const activeInput = modal.querySelector('#credentialActive');
  const updatedEl = modal.querySelector('#credentialUpdated');
  const copyBtn = modal.querySelector('#credentialCopy');
  const discardBtn = modal.querySelector('#credentialDiscard');
  const saveBtn = modal.querySelector('#credentialSave');
  const newBtn = modal.querySelector('#credentialNew');
  const refreshBtn = modal.querySelector('#credentialRefresh');
  const testBtn = modal.querySelector('#credentialTest');
  const closeButtons = Array.from(modal.querySelectorAll('[data-credential-close]'));

  if (lockedLoginEl && typeof window !== 'undefined') {
    try {
      const loginUrl = new URL('/login.html', window.location.origin);
      const basePath = `${window.location.pathname}${window.location.search}` || '/planner.html';
      const redirectTarget = basePath.startsWith('/planner') ? `${basePath}#api-registry` : '/planner.html#api-registry';
      loginUrl.searchParams.set('redirect', redirectTarget);
      lockedLoginEl.href = `${loginUrl.pathname}${loginUrl.search}`;
    } catch (error) {
      console.warn('Unable to prepare credential login redirect', error);
    }
  }

  let credentials = [];
  let activeId = null;
  let isOpen = false;
  let isLoading = false;
  let isSaving = false;
  let isDirty = false;
  let suppressDirty = false;
  let lastTrigger = null;

  const formatTimestamp = (value) => {
    if (!value) return '—';
    try {
      const timestamp = new Date(value);
      if (Number.isNaN(timestamp.getTime())) return '—';
      return new Intl.DateTimeFormat(undefined, { dateStyle: 'medium', timeStyle: 'short' }).format(timestamp);
    } catch (error) {
      return '—';
    }
  };

  const setStatus = (text, tone = 'info') => {
    if (!statusEl) return;
    statusEl.textContent = text || '';
    statusEl.dataset.tone = text ? tone : '';
  };

  const defaultTestPrompt = 'Return "Yes, I\'m working." if you are receiving this.';

  const connectionTargets = {
    openai: {
      label: 'OpenAI',
      ping: {
        endpoint: 'https://api.openai.com/v1/models',
        headers: (key) => ({
          Authorization: `Bearer ${key}`,
          Accept: 'application/json'
        })
      },
      prompt: {
        endpoint: 'https://api.openai.com/v1/chat/completions',
        method: 'POST',
<<<<<<< HEAD
        model: 'gpt-4o-mini',
        modelLabel: 'gpt-4o-mini',
=======
>>>>>>> bd10d9a4
        headers: (key) => ({
          Authorization: `Bearer ${key}`,
          Accept: 'application/json',
          'Content-Type': 'application/json'
        }),
<<<<<<< HEAD
        body: (question, promptConfig) => ({
          model: promptConfig?.model || 'gpt-4o-mini',
=======
        body: (question) => ({
          model: 'gpt-4o-mini',
>>>>>>> bd10d9a4
          temperature: 0,
          max_tokens: 80,
          messages: [
            { role: 'system', content: 'You are a status probe that confirms connectivity in one short sentence.' },
            { role: 'user', content: question }
          ]
        }),
        parse: (payload) => payload?.choices?.[0]?.message?.content?.trim() || ''
      }
    },
    openrouter: {
      label: 'OpenRouter',
      ping: {
        endpoint: 'https://openrouter.ai/api/v1/models',
        headers: (key) => ({
          Authorization: `Bearer ${key}`,
          Accept: 'application/json'
        })
      },
      prompt: {
        endpoint: 'https://openrouter.ai/api/v1/chat/completions',
        method: 'POST',
<<<<<<< HEAD
        model: 'openrouter/auto',
        modelLabel: 'openrouter/auto',
=======
>>>>>>> bd10d9a4
        headers: (key) => {
          const headers = {
            Authorization: `Bearer ${key}`,
            Accept: 'application/json',
            'Content-Type': 'application/json',
            'X-Title': 'FutureFunds Planner'
          };
          if (typeof window !== 'undefined' && window?.location?.origin) {
            const referer = window.location.origin;
            if (/^https?:/i.test(referer)) {
              headers['HTTP-Referer'] = referer;
            }
          }
          return headers;
        },
<<<<<<< HEAD
        body: (question, promptConfig) => ({
          model: promptConfig?.model || 'openrouter/auto',
=======
        body: (question) => ({
          model: 'openrouter/auto',
>>>>>>> bd10d9a4
          temperature: 0,
          max_tokens: 80,
          messages: [
            { role: 'system', content: 'You are a status probe that confirms connectivity in one short sentence.' },
            { role: 'user', content: question }
          ]
        }),
        parse: (payload) => payload?.choices?.[0]?.message?.content?.trim() || ''
      }
    },
    anthropic: {
      label: 'Anthropic',
      ping: {
        endpoint: 'https://api.anthropic.com/v1/models',
        headers: (key) => ({
          'x-api-key': key,
          'anthropic-version': '2023-06-01',
          Accept: 'application/json'
        })
      },
      prompt: {
        endpoint: 'https://api.anthropic.com/v1/messages',
        method: 'POST',
<<<<<<< HEAD
        model: 'claude-3-haiku-20240307',
        modelLabel: 'claude-3-haiku-20240307',
=======
>>>>>>> bd10d9a4
        headers: (key) => ({
          'x-api-key': key,
          'anthropic-version': '2023-06-01',
          Accept: 'application/json',
          'Content-Type': 'application/json'
        }),
<<<<<<< HEAD
        body: (question, promptConfig) => ({
          model: promptConfig?.model || 'claude-3-haiku-20240307',
=======
        body: (question) => ({
          model: 'claude-3-haiku-20240307',
>>>>>>> bd10d9a4
          max_tokens: 80,
          system: 'You are a status probe that confirms connectivity in one short sentence.',
          messages: [
            { role: 'user', content: question }
          ]
        }),
        parse: (payload) => {
          if (Array.isArray(payload?.content)) {
            return payload.content.map((part) => part?.text || '').join('\n').trim();
          }
          if (typeof payload?.content === 'string') {
            return payload.content.trim();
          }
          if (typeof payload?.output_text === 'string') {
            return payload.output_text.trim();
          }
          return '';
        }
      }
<<<<<<< HEAD
    }
  };

  const promptInput = modal.querySelector('#credentialTestPrompt');
  const responseEl = modal.querySelector('#credentialTestResponse');
  const responseMetaEl = modal.querySelector('#credentialTestMeta');
  const responseBodyEl = modal.querySelector('#credentialTestReply');
  const testHintEl = modal.querySelector('#credentialTestHint');
  const initialPromptValue = (promptInput?.value && promptInput.value.trim()) || defaultTestPrompt;
  if (promptInput) {
    promptInput.value = initialPromptValue;
  }

  const ensurePromptValue = () => {
    if (promptInput && !promptInput.value.trim()) {
      promptInput.value = initialPromptValue;
    }
  };

  const formatEndpoint = (value) => {
    if (!value) return '';
    try {
      const url = new URL(value);
      return `${url.origin}${url.pathname}`.replace(/\/$/, url.pathname === '/' ? '/' : '');
    } catch (error) {
      return value;
    }
  };

  const updateTestHint = () => {
    if (!testHintEl) return;
    const rawProvider = (providerInput?.value || '').trim();
    if (!rawProvider) {
      testHintEl.textContent = 'Add a provider id above (for example, openrouter) to see how the connectivity check runs.';
      return;
    }

    const normalized = rawProvider.toLowerCase();
    const lookupKey = normalized.replace(/[^a-z0-9]/g, '');
    const target = connectionTargets[lookupKey] || connectionTargets[normalized];

    if (!target) {
      testHintEl.textContent = `No automated connection test is configured for “${rawProvider}”.`;
      return;
    }

    const details = [];
    if (target.ping?.endpoint) {
      details.push(`Pings ${formatEndpoint(target.ping.endpoint)} to confirm the key`);
    }
    if (target.prompt?.endpoint) {
      const endpointLabel = formatEndpoint(target.prompt.endpoint);
      const modelLabel = target.prompt.modelLabel || target.prompt.model;
      if (modelLabel) {
        details.push(`Sends your question to ${endpointLabel} using ${modelLabel}`);
      } else {
        details.push(`Sends your question to ${endpointLabel}`);
      }
    }

    if (!details.length) {
      testHintEl.textContent = `No live requests are configured for ${target.label || rawProvider}.`;
      return;
    }

    testHintEl.textContent = `${details.join('. ')}.`;
  };

  updateTestHint();

  const hideTestResponse = () => {
    if (responseEl) {
      responseEl.hidden = true;
    }
    if (responseMetaEl) responseMetaEl.textContent = '';
    if (responseBodyEl) responseBodyEl.textContent = '';
  };

  const showTestResponse = (text, target, meta = {}) => {
    if (!responseEl) return;
    responseEl.hidden = false;
    if (responseBodyEl) {
      responseBodyEl.textContent = text || 'No response text returned.';
    }
    if (responseMetaEl) {
      const parts = [];
      const label = meta.providerLabel || target?.label;
      if (label) parts.push(label);
      const modelLabel = meta.modelLabel || meta.model || target?.prompt?.modelLabel || target?.prompt?.model;
      if (modelLabel) parts.push(modelLabel);
      const timestamp = formatTimestamp(new Date());
      if (timestamp && timestamp !== '—') parts.push(timestamp);
      responseMetaEl.textContent = parts.join(' • ');
    }
  };

  if (providerInput) {
    providerInput.addEventListener('input', () => {
      updateTestHint();
      hideTestResponse();
    });
  }

  const createTimeoutSignal = (ms = 8000) => {
    if (typeof AbortSignal !== 'undefined' && typeof AbortSignal.timeout === 'function') {
      try {
        return AbortSignal.timeout(ms);
      } catch (error) {
        console.warn('AbortSignal timeout creation failed', error);
      }
    }
    return null;
  };

  const readResponseSnapshot = async (response) => {
    let payload = null;
    let detail = '';
    try {
      const clone = response.clone();
      const contentType = clone.headers.get('content-type') ?? '';
      if (contentType.includes('application/json')) {
        payload = await clone.json();
        detail =
          (typeof payload?.error === 'string' && payload.error) ||
          (typeof payload?.error?.message === 'string' && payload.error.message) ||
          (typeof payload?.message === 'string' && payload.message) ||
          '';
      } else {
        const text = await clone.text();
        detail = text ? text.slice(0, 200).trim() : '';
      }
    } catch (error) {
      detail = '';
    }
    return { payload, detail };
  };

  const runPingTest = async ({ target, apiKey }) => {
    if (!target?.ping) return null;
    const headers = target.ping.headers(apiKey);
    const controller = createTimeoutSignal(8000);
    const response = await fetch(target.ping.endpoint, {
      method: 'GET',
      headers,
      signal: controller ?? undefined
    });
    const { detail } = await readResponseSnapshot(response);
    if (!response.ok) {
      const statusLabel = `${response.status} ${response.statusText || ''}`.trim();
      const reason = detail ? `${statusLabel} — ${detail}` : statusLabel || 'Connection check failed';
      const error = new Error(reason);
      error.status = statusLabel;
      error.detail = detail;
      error.authFailure = response.status === 401 || response.status === 403;
      error.stage = 'ping';
      throw error;
=======
>>>>>>> bd10d9a4
    }
    return true;
  };

  const runPromptTest = async ({ target, apiKey, promptText }) => {
    if (!target?.prompt) return { answer: '' };
    const promptConfig = target.prompt;
    const headers = promptConfig.headers(apiKey);
    const method = promptConfig.method || 'POST';
    const bodyPayload = typeof promptConfig.body === 'function'
      ? promptConfig.body(promptText, promptConfig, target)
      : promptConfig.body;
    const controller = createTimeoutSignal(12000);
    const response = await fetch(target.prompt.endpoint, {
      method,
      headers,
      body: method.toUpperCase() === 'GET' ? undefined : JSON.stringify(bodyPayload),
      signal: controller ?? undefined
    });
    const { payload, detail } = await readResponseSnapshot(response);
    if (!response.ok) {
      const statusLabel = `${response.status} ${response.statusText || ''}`.trim();
      const reason = detail ? `${statusLabel} — ${detail}` : statusLabel || 'Prompt request failed';
      const error = new Error(reason);
      error.status = statusLabel;
      error.detail = detail;
      error.authFailure = response.status === 401 || response.status === 403;
      error.stage = 'prompt';
      throw error;
    }
    const parsed = typeof promptConfig.parse === 'function' ? promptConfig.parse(payload) : '';
    const answer = (typeof parsed === 'string' ? parsed : '')?.trim();
    const modelId = promptConfig.model || null;
    if (answer) {
      return { answer, model: modelId };
    }
    if (detail) {
      return { answer: detail, model: modelId };
    }
    if (typeof payload === 'string' && payload.trim()) {
      return { answer: payload.trim(), model: modelId };
    }
    return { answer: 'No response text returned.', model: modelId };
  };

  const promptInput = modal.querySelector('#credentialTestPrompt');
  const responseEl = modal.querySelector('#credentialTestResponse');
  const responseMetaEl = modal.querySelector('#credentialTestMeta');
  const responseBodyEl = modal.querySelector('#credentialTestReply');
  const initialPromptValue = (promptInput?.value && promptInput.value.trim()) || defaultTestPrompt;
  if (promptInput) {
    promptInput.value = initialPromptValue;
  }

  const ensurePromptValue = () => {
    if (promptInput && !promptInput.value.trim()) {
      promptInput.value = initialPromptValue;
    }
  };

  const hideTestResponse = () => {
    if (responseEl) {
      responseEl.hidden = true;
    }
    if (responseMetaEl) responseMetaEl.textContent = '';
    if (responseBodyEl) responseBodyEl.textContent = '';
  };

  const showTestResponse = (text, providerLabel) => {
    if (!responseEl) return;
    responseEl.hidden = false;
    if (responseBodyEl) {
      responseBodyEl.textContent = text || 'No response text returned.';
    }
    if (responseMetaEl) {
      const parts = [];
      if (providerLabel) parts.push(providerLabel);
      const timestamp = formatTimestamp(new Date());
      if (timestamp && timestamp !== '—') parts.push(timestamp);
      responseMetaEl.textContent = parts.join(' • ');
    }
  };

  const createTimeoutSignal = (ms = 8000) => {
    if (typeof AbortSignal !== 'undefined' && typeof AbortSignal.timeout === 'function') {
      try {
        return AbortSignal.timeout(ms);
      } catch (error) {
        console.warn('AbortSignal timeout creation failed', error);
      }
    }
    return null;
  };

  const readResponseSnapshot = async (response) => {
    let payload = null;
    let detail = '';
    try {
      const clone = response.clone();
      const contentType = clone.headers.get('content-type') ?? '';
      if (contentType.includes('application/json')) {
        payload = await clone.json();
        detail =
          (typeof payload?.error === 'string' && payload.error) ||
          (typeof payload?.error?.message === 'string' && payload.error.message) ||
          (typeof payload?.message === 'string' && payload.message) ||
          '';
      } else {
        const text = await clone.text();
        detail = text ? text.slice(0, 200).trim() : '';
      }
    } catch (error) {
      detail = '';
    }
    return { payload, detail };
  };

  const runPingTest = async ({ target, apiKey }) => {
    if (!target?.ping) return null;
    const headers = target.ping.headers(apiKey);
    const controller = createTimeoutSignal(8000);
    const response = await fetch(target.ping.endpoint, {
      method: 'GET',
      headers,
      signal: controller ?? undefined
    });
    const { detail } = await readResponseSnapshot(response);
    if (!response.ok) {
      const statusLabel = `${response.status} ${response.statusText || ''}`.trim();
      const reason = detail ? `${statusLabel} — ${detail}` : statusLabel || 'Connection check failed';
      const error = new Error(reason);
      error.status = statusLabel;
      error.detail = detail;
      error.authFailure = response.status === 401 || response.status === 403;
      error.stage = 'ping';
      throw error;
    }
    return true;
  };

  const runPromptTest = async ({ target, apiKey, promptText }) => {
    if (!target?.prompt) return { answer: '' };
    const headers = target.prompt.headers(apiKey);
    const method = target.prompt.method || 'POST';
    const bodyPayload = typeof target.prompt.body === 'function'
      ? target.prompt.body(promptText)
      : target.prompt.body;
    const controller = createTimeoutSignal(12000);
    const response = await fetch(target.prompt.endpoint, {
      method,
      headers,
      body: method.toUpperCase() === 'GET' ? undefined : JSON.stringify(bodyPayload),
      signal: controller ?? undefined
    });
    const { payload, detail } = await readResponseSnapshot(response);
    if (!response.ok) {
      const statusLabel = `${response.status} ${response.statusText || ''}`.trim();
      const reason = detail ? `${statusLabel} — ${detail}` : statusLabel || 'Prompt request failed';
      const error = new Error(reason);
      error.status = statusLabel;
      error.detail = detail;
      error.authFailure = response.status === 401 || response.status === 403;
      error.stage = 'prompt';
      throw error;
    }
    const parsed = typeof target.prompt.parse === 'function' ? target.prompt.parse(payload) : '';
    const answer = (typeof parsed === 'string' ? parsed : '')?.trim();
    if (answer) {
      return { answer };
    }
    if (detail) {
      return { answer: detail };
    }
    if (typeof payload === 'string' && payload.trim()) {
      return { answer: payload.trim() };
    }
    return { answer: 'No response text returned.' };
  };

  const applyLockedContent = (reason) => {
    if (!lockedEl) return;
    const copy = {
      'signed-out': {
        title: 'Sign in required',
        message: 'Sign in with an administrator account to manage API credentials.',
        showLogin: true
      },
      'no-admin': {
        title: 'Admin access required',
        message: 'This account does not have admin permissions. Contact an administrator to manage credentials.',
        showLogin: false
      }
    }[reason] || {
      title: 'Admin access required',
      message: 'Sign in with an administrator account to manage API credentials.',
      showLogin: true
    };

    if (lockedTitleEl) lockedTitleEl.textContent = copy.title;
    if (lockedMessageEl) lockedMessageEl.textContent = copy.message;
    if (lockedLoginEl) {
      lockedLoginEl.hidden = !copy.showLogin;
    }
  };

  const toggleLocked = (locked, reason = 'signed-out') => {
    if (!lockedEl) return;
    if (locked) {
      applyLockedContent(reason);
      lockedEl.hidden = false;
      if (formEl) formEl.hidden = true;
      return;
    }

    lockedEl.hidden = true;
    if (lockedLoginEl) lockedLoginEl.hidden = false;
    if (formEl) formEl.hidden = false;
  };

  const renderEmptyList = (message) => {
    if (!listEl) return;
    listEl.innerHTML = '';
    const li = document.createElement('li');
    li.className = 'credential-list__empty';
    li.textContent = message;
    listEl.appendChild(li);
  };

  const renderList = () => {
    if (!listEl) return;
    listEl.innerHTML = '';
    if (!credentials.length) {
      renderEmptyList(isLoading ? 'Loading credentials…' : 'No credentials yet.');
      return;
    }

    credentials.forEach((record) => {
      const li = document.createElement('li');
      const button = document.createElement('button');
      button.type = 'button';
      button.className = 'credential-list__item';
      button.dataset.credentialId = record.id;
      if (record.id === activeId) {
        button.setAttribute('aria-current', 'true');
      }
      const title = document.createElement('strong');
      title.textContent = record.label || record.provider || 'Unnamed credential';
      const meta = document.createElement('span');
      const parts = [];
      if (record.provider) parts.push(record.provider.toUpperCase());
      if (record.tier) parts.push(record.tier);
      if (record.scopes?.length) parts.push(record.scopes.join(', '));
      if (!record.is_active) parts.push('inactive');
      meta.textContent = parts.join(' • ') || '—';
      button.append(title, meta);
      li.appendChild(button);
      listEl.appendChild(li);
    });
  };

  const resetForm = () => {
    if (!formEl) return;
    suppressDirty = true;
    formEl.reset();
    if (idInput) idInput.value = '';
    if (providerInput) providerInput.value = '';
    if (labelInput) labelInput.value = '';
    if (tierInput) tierInput.value = '';
    if (scopesInput) scopesInput.value = 'automation';
    if (keyInput) keyInput.value = '';
    if (activeInput) activeInput.checked = true;
    if (updatedEl) updatedEl.textContent = '—';
    ensurePromptValue();
    hideTestResponse();
<<<<<<< HEAD
    updateTestHint();
=======
>>>>>>> bd10d9a4
    suppressDirty = false;
    isDirty = false;
  };

  const populateForm = (record) => {
    if (!formEl) return;
    suppressDirty = true;
    if (idInput) idInput.value = record.id || '';
    if (providerInput) providerInput.value = record.provider || '';
    if (labelInput) labelInput.value = record.label || '';
    if (tierInput) tierInput.value = record.tier || '';
    if (scopesInput) {
      const scopesText = (record.scopes && record.scopes.length ? record.scopes : ['automation']).join(', ');
      scopesInput.value = scopesText;
    }
    if (keyInput) keyInput.value = record.api_key || '';
    if (activeInput) activeInput.checked = record.is_active !== false;
    if (updatedEl) updatedEl.textContent = formatTimestamp(record.updated_at);
    ensurePromptValue();
    hideTestResponse();
<<<<<<< HEAD
    updateTestHint();
=======
>>>>>>> bd10d9a4
    suppressDirty = false;
    isDirty = false;
  };

  const ensureAdmin = async () => {
    await refreshAuthContext();
    if (!authContext.user) {
      toggleLocked(true, 'signed-out');
      setStatus('Sign in to manage API credentials.', 'error');
      return false;
    }
    if (!authContext.isAdmin) {
      toggleLocked(true, 'no-admin');
      setStatus('Current account lacks admin permissions for API credentials.', 'error');
      return false;
    }
    toggleLocked(false);
    return true;
  };

  const setActiveCredential = (id) => {
    if (isDirty && id !== activeId) {
      const proceed = window.confirm('Discard unsaved changes?');
      if (!proceed) return;
    }
    isDirty = false;
    activeId = id || null;
    if (activeId) {
      const record = credentials.find((entry) => entry.id === activeId);
      if (record) {
        populateForm(record);
        setStatus('Credential ready to edit.', 'info');
        if (formEl) formEl.hidden = false;
      } else {
        activeId = null;
        resetForm();
      }
    } else {
      resetForm();
      setStatus('Add details for the new credential, then save to store it.', 'info');
      if (formEl) formEl.hidden = false;
    }
    renderList();
    if (keyInput) keyInput.scrollTop = 0;
  };

  const normalizeScopes = (value) => {
    const parsed = parseScopes(value || '');
    const normalized = Array.from(
      new Set(parsed.map((entry) => entry.trim().toLowerCase()).filter(Boolean))
    );
    if (!normalized.length) normalized.push('automation');
    return normalized;
  };

  const collectFormValues = () => {
    const provider = (providerInput?.value || '').trim().toLowerCase();
    const label = (labelInput?.value || '').trim();
    const tier = (tierInput?.value || '').trim();
    const scopes = normalizeScopes(scopesInput?.value ?? '');
    const apiKey = (keyInput?.value || '').trim();
    const isActive = !!activeInput?.checked;
    const id = (idInput?.value || '').trim();
    return {
      id: id || null,
      provider,
      label: label || null,
      tier: tier || null,
      scopes,
      apiKey,
      isActive
    };
  };

  const loadCredentials = async ({ preserveSelection = true } = {}) => {
    const allowed = await ensureAdmin();
    if (!allowed) {
      credentials = [];
      renderList();
      resetForm();
      return;
    }

    isLoading = true;
    renderList();
    setStatus('Loading credentials…', 'info');

    try {
      const { data, error } = await supabase
        .from('editor_api_credentials')
        .select('id, provider, label, tier, scopes, api_key, is_active, updated_at')
        .order('updated_at', { ascending: false });
      if (error) throw error;

      credentials = (data ?? []).map((row) => {
        const parsedScopes = Array.isArray(row.scopes)
          ? row.scopes.filter(Boolean)
          : parseScopes(row.scopes);
        return {
          id: row.id,
          provider: row.provider ?? '',
          label: row.label ?? '',
          tier: row.tier ?? '',
          scopes: parsedScopes.map((entry) => entry.trim()).filter(Boolean),
          api_key: row.api_key ?? '',
          is_active: row.is_active !== false,
          updated_at: row.updated_at ?? null
        };
      });

      credentials.sort((a, b) => {
        const providerOrder = (a.provider || '').localeCompare(b.provider || '');
        if (providerOrder !== 0) return providerOrder;
        return (a.label || '').localeCompare(b.label || '');
      });

      renderList();

      if (!credentials.length) {
        resetForm();
        setStatus('No credentials yet. Use “New credential” to add one.', 'info');
        activeId = null;
        return;
      }

      const nextId =
        preserveSelection && activeId && credentials.some((entry) => entry.id === activeId)
          ? activeId
          : credentials[0].id;

      setActiveCredential(nextId);
      setStatus('Select a credential to review or edit.', 'info');
    } catch (error) {
      console.error('Credential registry load error', error);
      setStatus(`Unable to load credentials: ${error.message}`, 'error');
      credentials = [];
      renderList();
      resetForm();
    } finally {
      isLoading = false;
    }
  };

  const closeModal = () => {
    if (!isOpen) return;
    modal.classList.remove('is-visible');
    modal.setAttribute('aria-hidden', 'true');
    document.body.classList.remove('modal-open');
    const handleTransitionEnd = () => {
      modal.hidden = true;
      credentials = [];
      renderList();
      resetForm();
      setStatus('', '');
      isOpen = false;
      if (lastTrigger) {
        try {
          lastTrigger.focus();
        } catch (error) {
          // ignore
        }
        lastTrigger = null;
      }
    };
    modal.addEventListener('transitionend', handleTransitionEnd, { once: true });
  };

  const openModal = async (event) => {
    if (event) {
      event.preventDefault();
      lastTrigger = event.currentTarget || event.target || null;
    }
    if (isOpen) return;
    modal.hidden = false;
    requestAnimationFrame(() => modal.classList.add('is-visible'));
    modal.setAttribute('aria-hidden', 'false');
    document.body.classList.add('modal-open');
    isOpen = true;
    setStatus('', '');
    await loadCredentials({ preserveSelection: true });
  };

  const saveCredential = async (event) => {
    event.preventDefault();
    if (isSaving) return;
    const allowed = await ensureAdmin();
    if (!allowed) return;

    const { id, provider, label, tier, scopes, apiKey, isActive } = collectFormValues();

    if (!provider) {
      setStatus('Provider is required.', 'error');
      providerInput?.focus();
      return;
    }

    if (!apiKey) {
      setStatus('API key is required.', 'error');
      keyInput?.focus();
      return;
    }

    isSaving = true;
    saveBtn?.setAttribute('disabled', 'true');
    setStatus('Saving credential…', 'info');

    try {
      const payload = {
        provider,
        label,
        tier,
        scopes,
        api_key: apiKey,
        is_active: isActive
      };

      let result = null;
      if (id) {
        const { data, error } = await supabase
          .from('editor_api_credentials')
          .update(payload)
          .eq('id', id)
          .select()
          .maybeSingle();
        if (error) throw error;
        result = data;
      } else {
        const { data, error } = await supabase
          .from('editor_api_credentials')
          .insert([payload])
          .select()
          .maybeSingle();
        if (error) throw error;
        result = data;
      }

      const storedId = result?.id || id;
      if (storedId) {
        activeId = storedId;
      }

      isDirty = false;
      setStatus('Credential saved. Refreshing registry…', 'success');
      logStatus(`Credential saved for provider ${provider}.`);

      const snapshot = getSettingsFromInputs();
      await loadCredentials({ preserveSelection: true });
      await loadCatalogs({ silent: true });
      applySettings(snapshot);
      updateCostOutput();
      if (inputs.status) {
        inputs.status.textContent = 'Credential registry updated';
      }
    } catch (error) {
      console.error('Credential save error', error);
      setStatus(`Save failed: ${error.message}`, 'error');
    } finally {
      isSaving = false;
      saveBtn?.removeAttribute('disabled');
    }
  };

  const discardChanges = () => {
    if (activeId) {
      const record = credentials.find((entry) => entry.id === activeId);
      if (record) {
        populateForm(record);
        setStatus('Changes discarded.', 'info');
        return;
      }
    }
    resetForm();
    setStatus('Ready to add a new credential.', 'info');
  };

  const copyKey = async () => {
    const value = keyInput?.value?.trim() || '';
    if (!value) {
      setStatus('Add an API key before copying.', 'error');
      return;
    }

    try {
      await navigator.clipboard.writeText(value);
      setStatus('API key copied to clipboard.', 'success');
    } catch (error) {
      try {
        keyInput?.focus();
        keyInput?.select();
        const succeeded = document.execCommand('copy');
        if (!succeeded) throw new Error('Copy command failed');
        setStatus('API key copied to clipboard.', 'success');
      } catch (copyError) {
        setStatus('Copy failed. Select the key and copy manually.', 'error');
      } finally {
        keyInput?.blur();
      }
    }
  };

  const testConnection = async () => {
    const allowed = await ensureAdmin();
    if (!allowed) return;

    const { provider, apiKey } = collectFormValues();
    const normalizedProvider = (provider || '').trim().toLowerCase();
    if (!normalizedProvider) {
      setStatus('Add a provider id (e.g., openrouter) before testing the connection.', 'error');
      providerInput?.focus();
      return;
    }

    if (!apiKey) {
      setStatus('Add an API key before testing the connection.', 'error');
      keyInput?.focus();
      return;
    }

    const key = normalizedProvider.replace(/[^a-z0-9]/g, '');
    const target = connectionTargets[key] || connectionTargets[normalizedProvider];
    if (!target) {
      setStatus(`Connection test not configured for provider “${normalizedProvider}”.`, 'error');
      return;
    }

    ensurePromptValue();
    hideTestResponse();

    const promptText = (promptInput?.value || '').trim() || initialPromptValue;
    if (promptInput && !promptInput.value.trim()) {
      promptInput.value = promptText;
    }

    if (testBtn) {
      testBtn.setAttribute('disabled', 'true');
    }

    try {
      if (target.ping) {
        setStatus(`Checking ${target.label} connection…`, 'info');
        await runPingTest({ target, apiKey });
      }

      if (target.prompt) {
        setStatus(`Sending test question to ${target.label}…`, 'info');
        const result = await runPromptTest({ target, apiKey, promptText });
        const answer = (result?.answer || '').toString();
<<<<<<< HEAD
        const modelId = result?.model || target.prompt?.model || null;
        const modelLabel = target.prompt?.modelLabel || modelId;
        showTestResponse(answer, target, { model: modelId, modelLabel });
        const successMessage = modelLabel
          ? `${target.label} responded successfully (${modelLabel}).`
          : `${target.label} responded successfully.`;
        setStatus(successMessage, 'success');
=======
        showTestResponse(answer, target.label);
        setStatus(`${target.label} responded successfully.`, 'success');
>>>>>>> bd10d9a4
        const cleaned = answer.replace(/\s+/g, ' ').trim();
        const snippet = cleaned && cleaned !== 'No response text returned.'
          ? (cleaned.length > 120 ? `${cleaned.slice(0, 117)}…` : cleaned)
          : '';
<<<<<<< HEAD
        const modelSuffix = modelLabel ? ` via ${modelLabel}` : '';
        logStatus(`${target.label} prompt test succeeded${modelSuffix}${snippet ? ` — “${snippet}”` : ''}.`);
=======
        logStatus(`${target.label} prompt test succeeded${snippet ? ` — “${snippet}”` : ''}.`);
>>>>>>> bd10d9a4
      } else {
        const successMessage = `${target.label} connection succeeded.`;
        setStatus(successMessage, 'success');
        logStatus(`${target.label} credential check succeeded.`);
      }
    } catch (error) {
      let message = '';
      if (error?.name === 'AbortError') {
        message = 'Connection test timed out after 8 seconds.';
      } else if (error?.authFailure) {
        const statusLabel = error.status || '401';
        message = `${target.label} rejected the key (${statusLabel}). Confirm the API key and scopes.`;
      } else if (error?.stage === 'prompt') {
        message = `Test question failed: ${error.message || 'Unknown failure'}`;
      } else {
        message = `Connection test failed: ${error?.message || 'Unknown failure'}`;
      }
      setStatus(message, 'error');
      console.error('Credential connection test error', {
        provider: target.label,
        stage: error?.stage || 'ping',
        detail: error?.detail,
        status: error?.status,
        error
      });
    } finally {
      if (testBtn) {
        testBtn.removeAttribute('disabled');
      }
    }
  };

  const handleListClick = (event) => {
    const button = event.target.closest('[data-credential-id]');
    if (!button || isSaving) return;
    const { credentialId } = button.dataset;
    if (!credentialId) return;
    setActiveCredential(credentialId);
  };

  const handleOverlayClick = (event) => {
    if (event.target === modal) {
      closeModal();
    }
  };

  const handleKeydown = (event) => {
    if (event.key === 'Escape' && isOpen) {
      closeModal();
    }
  };

  formEl?.addEventListener('submit', saveCredential);
  formEl?.addEventListener('input', () => {
    if (suppressDirty) return;
    isDirty = true;
  });
  copyBtn?.addEventListener('click', copyKey);
  testBtn?.addEventListener('click', testConnection);
  discardBtn?.addEventListener('click', discardChanges);
  newBtn?.addEventListener('click', async () => {
    const allowed = await ensureAdmin();
    if (!allowed) return;
    if (isDirty) {
      const proceed = window.confirm('Discard unsaved changes?');
      if (!proceed) return;
    }
    activeId = null;
    toggleLocked(false);
    resetForm();
    if (formEl) formEl.hidden = false;
    setStatus('Add details for the new credential, then save to store it.', 'info');
    renderList();
  });
  refreshBtn?.addEventListener('click', () => {
    loadCredentials({ preserveSelection: true });
  });
  listEl?.addEventListener('click', handleListClick);
  modal.addEventListener('click', handleOverlayClick);
  document.addEventListener('keydown', handleKeydown);
  closeButtons.forEach((button) => button.addEventListener('click', closeModal));
  triggers.forEach((trigger) => trigger.addEventListener('click', openModal));

  const manager = {
    open: openModal,
    refresh: () => loadCredentials({ preserveSelection: true })
  };

  modal.ffCredentialManager = manager;
  if (typeof window !== 'undefined') {
    window.ffCredentialManager = manager;
    const maybeOpenFromHash = () => {
      if (window.location.hash === '#api-registry') {
        setTimeout(() => {
          manager.open();
          try {
            if (history.replaceState) {
              history.replaceState(null, '', `${window.location.pathname}${window.location.search}`);
            } else {
              window.location.hash = '';
            }
          } catch (error) {
            console.warn('Unable to clear api registry hash', error);
          }
        }, 80);
      }
    };

    maybeOpenFromHash();
    window.addEventListener('hashchange', maybeOpenFromHash, { once: true });
  }

  return manager;
}

async function loadCatalogs({ silent = false } = {}) {
  let fetchedModels = [];
  modelFallbackActive = false;
  try {
    fetchedModels = await fetchActiveModels({});
  } catch (error) {
    console.error('Failed to load AI models', error);
    if (!silent) logStatus(`Model registry error: ${error.message}`);
  }

  const fallbackModels = getPlannerFallbackModels();
  if (!fetchedModels.length) {
    if (!silent) logStatus('Using default AI model catalogue.');
    modelOptions = fallbackModels;
    modelFallbackActive = true;
  } else {
    const seen = new Set(fetchedModels.map((model) => model.slug));
    const extras = fallbackModels.filter((model) => !seen.has(model.slug));
    if (extras.length) {
      modelOptions = [...fetchedModels, ...extras];
      modelFallbackActive = true;
    } else {
      modelOptions = fetchedModels;
    }
  }

  modelMap = buildModelMap(modelOptions);
  priceMap = buildPriceMap(modelOptions);
  populateModelControls();
  updateModelNotice();

  try {
    credentialOptions = await fetchActiveCredentials({ scope: 'automation' });
    if (!credentialOptions.length) {
      credentialOptions = await fetchActiveCredentials({ scope: null });
    }
    credentialMap = new Map();
    credentialOptions.forEach((credential) => {
      credentialMap.set(credential.id, credential);
    });
    populateCredentialControls();
    updateCredentialNotice();
  } catch (error) {
    console.error('Failed to load API credentials', error);
    if (!silent) logStatus(`Credential registry error: ${error.message}`);
    updateCredentialNotice();
  }
}

function persistSettings(settings) {
  localStorage.setItem(STORAGE_KEY, JSON.stringify(settings));
}

function getSettingsFromInputs() {
  const stage1Model = ensureModelSlug('stage1', inputs.stage1Model?.value || defaults.stage1.model);
  const stage2Model = ensureModelSlug('stage2', inputs.stage2Model?.value || defaults.stage2.model);
  const stage3Model = ensureModelSlug('stage3', inputs.stage3Model?.value || defaults.stage3.model);
  const stage1Credential = normalizeCredentialId(inputs.stage1Credential?.value ?? null);
  const stage2Credential = normalizeCredentialId(inputs.stage2Credential?.value ?? null);
  const stage3Credential = normalizeCredentialId(inputs.stage3Credential?.value ?? null);

  const scopeSettings = collectScopeSettings();
  plannerScope = { ...defaults.scope, ...scopeSettings };

  let universeValue = Number(inputs.universe?.value) || 0;
  if (plannerScope.mode === 'watchlist' && typeof plannerScope.watchlistCount === 'number') {
    universeValue = plannerScope.watchlistCount;
  } else if (plannerScope.mode === 'custom') {
    universeValue = plannerScope.customTickers.length;
  }

  return {
    universe: universeValue,
    surviveStage2: Number(inputs.stage2Slider?.value) || 0,
    surviveStage3: Number(inputs.stage3Slider?.value) || 0,
    stage1: {
      model: stage1Model,
      credentialId: stage1Credential,
      inTokens: Number(inputs.stage1In?.value) || 0,
      outTokens: Number(inputs.stage1Out?.value) || 0
    },
    stage2: {
      model: stage2Model,
      credentialId: stage2Credential,
      inTokens: Number(inputs.stage2In?.value) || 0,
      outTokens: Number(inputs.stage2Out?.value) || 0
    },
    stage3: {
      model: stage3Model,
      credentialId: stage3Credential,
      inTokens: Number(inputs.stage3In?.value) || 0,
      outTokens: Number(inputs.stage3Out?.value) || 0
    },
    budgetUsd: Math.max(0, Number(inputs.budgetInput?.value) || 0),
    scope: plannerScope
  };
}

function applySettings(settings) {
  if (!inputs.startBtn) return;
  const stage1Model = ensureModelSlug('stage1', settings.stage1?.model ?? defaults.stage1.model);
  const stage2Model = ensureModelSlug('stage2', settings.stage2?.model ?? defaults.stage2.model);
  const stage3Model = ensureModelSlug('stage3', settings.stage3?.model ?? defaults.stage3.model);
  const stage1Credential = normalizeCredentialId(settings.stage1?.credentialId ?? null);
  const stage2Credential = normalizeCredentialId(settings.stage2?.credentialId ?? null);
  const stage3Credential = normalizeCredentialId(settings.stage3?.credentialId ?? null);

  const scopeSettings = { ...defaults.scope, ...(settings.scope ?? {}) };
  applyScopeSettings(scopeSettings, { fromSettings: true });

  if (inputs.universe) {
    if (plannerScope.mode === 'universe') {
      inputs.universe.value = settings.universe;
    } else if (plannerScope.mode === 'watchlist') {
      const count = plannerScope.watchlistCount ?? settings.universe ?? 0;
      inputs.universe.value = count;
    } else if (plannerScope.mode === 'custom') {
      inputs.universe.value = plannerScope.customTickers.length;
    }
  }

  settings.stage1 = {
    ...settings.stage1,
    model: stage1Model,
    credentialId: stage1Credential && credentialMap.has(stage1Credential) ? stage1Credential : null
  };
  settings.stage2 = {
    ...settings.stage2,
    model: stage2Model,
    credentialId: stage2Credential && credentialMap.has(stage2Credential) ? stage2Credential : null
  };
  settings.stage3 = {
    ...settings.stage3,
    model: stage3Model,
    credentialId: stage3Credential && credentialMap.has(stage3Credential) ? stage3Credential : null
  };
  inputs.stage2Slider.value = settings.surviveStage2;
  inputs.stage3Slider.value = settings.surviveStage3;
  inputs.stage2Value.textContent = `${settings.surviveStage2}%`;
  inputs.stage3Value.textContent = `${settings.surviveStage3}%`;
  if (inputs.stage1Model) inputs.stage1Model.value = settings.stage1.model;
  inputs.stage1In.value = settings.stage1.inTokens;
  inputs.stage1Out.value = settings.stage1.outTokens;
  if (inputs.stage2Model) inputs.stage2Model.value = settings.stage2.model;
  inputs.stage2In.value = settings.stage2.inTokens;
  inputs.stage2Out.value = settings.stage2.outTokens;
  if (inputs.stage3Model) inputs.stage3Model.value = settings.stage3.model;
  inputs.stage3In.value = settings.stage3.inTokens;
  inputs.stage3Out.value = settings.stage3.outTokens;
  if (inputs.stage1Credential) {
    inputs.stage1Credential.value = settings.stage1.credentialId ?? '';
  }
  if (inputs.stage2Credential) {
    inputs.stage2Credential.value = settings.stage2.credentialId ?? '';
  }
  if (inputs.stage3Credential) {
    inputs.stage3Credential.value = settings.stage3.credentialId ?? '';
  }
  const budgetValue = Math.max(0, Number(settings.budgetUsd ?? defaults.budgetUsd) || 0);
  if (inputs.budgetInput) {
    inputs.budgetInput.value = budgetValue ? String(budgetValue) : '0';
  }
}

function isValidUuid(value) {
  return /^[0-9a-f]{8}-[0-9a-f]{4}-[0-9a-f]{4}-[0-9a-f]{4}-[0-9a-f]{12}$/i.test(value);
}

function updateRunDisplay() {
  if (inputs.runIdDisplay) {
    inputs.runIdDisplay.textContent = activeRunId ?? '—';
  }

  if (inputs.runIdInput && document.activeElement !== inputs.runIdInput) {
    inputs.runIdInput.value = activeRunId ?? '';
  }
}

function updateStageSpendChart(breakdown = []) {
  const section = inputs.stageSpendSection;
  const chart = inputs.stageSpendChart;
  const totalEl = inputs.stageSpendTotal;
  const emptyEl = inputs.stageSpendEmpty;
  const stageEls = {
    1: inputs.stageSpendStage1,
    2: inputs.stageSpendStage2,
    3: inputs.stageSpendStage3
  };

  if (!section || !chart || !totalEl) {
    return;
  }

  if (!activeRunId) {
    section.hidden = true;
    chart.innerHTML = '';
    totalEl.textContent = '—';
    Object.values(stageEls).forEach((el) => {
      if (el) el.textContent = '—';
    });
    if (emptyEl) emptyEl.hidden = true;
    return;
  }

  section.hidden = false;

  const stageTotals = [1, 2, 3].map((stage) => {
    const total = breakdown
      .filter((row) => Number(row.stage) === stage)
      .reduce((acc, row) => acc + Number(row.cost_usd ?? 0), 0);
    return { stage, total: total > 0 ? total : 0 };
  });

  const totalSpend = stageTotals.reduce((acc, item) => acc + item.total, 0);
  const hasSpend = stageTotals.some((item) => item.total > 0.0005);
  const maxSpend = stageTotals.reduce((max, item) => (item.total > max ? item.total : max), 0);

  totalEl.textContent = hasSpend ? formatCurrency(totalSpend) : '—';

  stageTotals.forEach(({ stage, total }) => {
    const target = stageEls[stage];
    if (target) {
      target.textContent = total > 0 ? formatCurrency(total) : '—';
    }
  });

  if (emptyEl) {
    emptyEl.hidden = hasSpend;
  }

  chart.innerHTML = '';
  chart.setAttribute('aria-hidden', hasSpend ? 'false' : 'true');

  stageTotals.forEach(({ stage, total }) => {
    const bar = document.createElement('div');
    bar.className = 'stage-spend__bar';
    bar.dataset.stage = String(stage);
    bar.setAttribute('role', 'listitem');

    const ratio = maxSpend > 0 ? total / maxSpend : 0;
    const height = hasSpend ? Math.max(12, Math.round(ratio * 56)) : 6;
    bar.style.height = `${height}px`;

    const label = `${STAGE_LABELS[stage] ?? `Stage ${stage}`} — ${total > 0 ? formatCurrency(total) : 'No spend yet'}`;
    bar.setAttribute('aria-label', label);

    chart.appendChild(bar);
  });
}

function updateRunMeta(meta = null, { message, totalCost = null, budgetUsd = null, budgetExceeded = null, breakdown = null } = {}) {
  const previousMeta = currentRunMeta;

  let resolvedBudget = Number.isFinite(budgetUsd) && budgetUsd > 0 ? Number(budgetUsd) : null;
  let resolvedSpend = Number.isFinite(totalCost) ? Math.max(Number(totalCost), 0) : null;
  let estimatedTotal = null;

  if (meta) {
    const metaBudget = Number(meta?.budget_usd ?? meta?.budgetUsd ?? NaN);
    if (!resolvedBudget && Number.isFinite(metaBudget) && metaBudget > 0) {
      resolvedBudget = metaBudget;
    }

    const notes = parseRunNotes(meta.notes ?? null);
    const notesBudget = Number(notes?.budget_usd ?? notes?.planner?.budgetUsd ?? NaN);
    if (!resolvedBudget && Number.isFinite(notesBudget) && notesBudget > 0) {
      resolvedBudget = notesBudget;
    }
    const estimatedFromNotes = Number(notes?.estimated_cost?.total ?? notes?.estimated_cost?.total_cost ?? NaN);
    if (Number.isFinite(estimatedFromNotes)) {
      estimatedTotal = Math.max(0, estimatedFromNotes);
    }
  }

  if (resolvedSpend === null && previousMeta && previousMeta.id === meta?.id && Number.isFinite(previousMeta.total_cost)) {
    resolvedSpend = Number(previousMeta.total_cost);
  }

  const budgetHit = typeof budgetExceeded === 'boolean'
    ? budgetExceeded
    : resolvedBudget !== null && resolvedSpend !== null && resolvedSpend >= resolvedBudget - 0.0005;

  currentRunMeta = meta
    ? {
        ...meta,
        budget_usd: resolvedBudget,
        total_cost: resolvedSpend,
        budget_exhausted: budgetHit,
        estimated_total_cost: estimatedTotal
      }
    : null;

  const statusText = meta?.status ? String(meta.status).replace(/_/g, ' ') : null;
  const stopText = meta ? (meta.stop_requested ? 'Yes' : 'No') : null;

  if (inputs.runStatusText) {
    inputs.runStatusText.textContent = statusText ? statusText : '—';
  }

  if (inputs.runStopText) {
    inputs.runStopText.textContent = stopText ?? '—';
  }

  if (inputs.runBudget) {
    inputs.runBudget.textContent = resolvedBudget !== null ? formatCurrency(resolvedBudget) : '—';
  }

  if (inputs.runSpend) {
    inputs.runSpend.textContent = resolvedSpend !== null ? formatCurrency(resolvedSpend) : '—';
  }

  if (inputs.runRemaining) {
    if (resolvedBudget !== null && resolvedSpend !== null) {
      const diffRaw = resolvedBudget - resolvedSpend;
      const diff = Math.abs(diffRaw) < 0.005 ? 0 : diffRaw;
      const formatted = formatCurrency(Math.abs(diff));
      inputs.runRemaining.textContent = diff >= 0 ? formatted : `-${formatted}`;
      if (inputs.runRemainingStat) {
        inputs.runRemainingStat.classList.toggle('run-meta__stat--alert', diff < 0);
      }
    } else {
      inputs.runRemaining.textContent = '—';
      inputs.runRemainingStat?.classList.remove('run-meta__stat--alert');
    }
  }

  const defaultMessage = !activeRunId
    ? 'Select a run to manage stop requests.'
    : meta
      ? budgetHit
        ? 'Budget reached. Increase the guardrail or adjust costs before resuming.'
        : meta.stop_requested
          ? 'Run flagged to stop. Workers finish the active batch and halt new processing.'
          : 'Run active. Flag a stop request to pause new work after current batches.'
      : 'Loading run details…';

  if (inputs.runMetaStatus) {
    inputs.runMetaStatus.textContent = message || defaultMessage;
  }

  if (breakdown !== undefined && breakdown !== null) {
    updateStageSpendChart(Array.isArray(breakdown) ? breakdown : []);
  } else if (!meta) {
    updateStageSpendChart([]);
  }

  applyAccessState({ preserveStatus: true });
}

function clearStage1RefreshTimer() {
  if (stage1RefreshTimer) {
    clearTimeout(stage1RefreshTimer);
    stage1RefreshTimer = null;
  }
}

function scheduleStage1Refresh({ immediate = false } = {}) {
  clearStage1RefreshTimer();
  if (!activeRunId) return;
  if (immediate) {
    fetchStage1Summary({ silent: true }).catch((error) => {
      console.error('Auto refresh failed', error);
    });
    return;
  }

  stage1RefreshTimer = window.setTimeout(() => {
    stage1RefreshTimer = null;
    fetchStage1Summary({ silent: true }).catch((error) => {
      console.error('Auto refresh failed', error);
    });
  }, 400);
}

function clearStage2RefreshTimer() {
  if (stage2RefreshTimer) {
    clearTimeout(stage2RefreshTimer);
    stage2RefreshTimer = null;
  }
}

function scheduleStage2Refresh({ immediate = false } = {}) {
  clearStage2RefreshTimer();
  if (!activeRunId) return;
  if (immediate) {
    fetchStage2Summary({ silent: true }).catch((error) => {
      console.error('Stage 2 auto refresh failed', error);
    });
    return;
  }

  stage2RefreshTimer = window.setTimeout(() => {
    stage2RefreshTimer = null;
    fetchStage2Summary({ silent: true }).catch((error) => {
      console.error('Stage 2 auto refresh failed', error);
    });
  }, 500);
}

function clearStage3RefreshTimer() {
  if (stage3RefreshTimer) {
    clearTimeout(stage3RefreshTimer);
    stage3RefreshTimer = null;
  }
}

function scheduleStage3Refresh({ immediate = false } = {}) {
  clearStage3RefreshTimer();
  if (!activeRunId) return;
  if (immediate) {
    fetchStage3Summary({ silent: true }).catch((error) => {
      console.error('Stage 3 auto refresh failed', error);
    });
    return;
  }

  stage3RefreshTimer = window.setTimeout(() => {
    stage3RefreshTimer = null;
    fetchStage3Summary({ silent: true }).catch((error) => {
      console.error('Stage 3 auto refresh failed', error);
    });
  }, 650);
}

function unsubscribeFromRunChannel() {
  clearStage1RefreshTimer();
  clearStage2RefreshTimer();
  clearStage3RefreshTimer();
  clearFollowupRefreshTimer();
  clearFocusRefreshTimer();
  if (runChannel) {
    try {
      supabase.removeChannel(runChannel);
    } catch (error) {
      console.warn('Failed to remove previous realtime channel', error);
    }
    runChannel = null;
  }
}

function subscribeToRunChannel(runId) {
  unsubscribeFromRunChannel();
  if (!runId) return;

  runChannel = supabase
    .channel(`planner-run-${runId}`)
    .on('postgres_changes', { event: '*', schema: 'public', table: 'run_items', filter: `run_id=eq.${runId}` }, () => {
      scheduleStage1Refresh();
      scheduleStage2Refresh();
      scheduleStage3Refresh();
    })
    .on('postgres_changes', { event: '*', schema: 'public', table: 'answers', filter: `run_id=eq.${runId}` }, () => {
      scheduleStage1Refresh();
      scheduleStage2Refresh();
      scheduleStage3Refresh();
    })
    .on('postgres_changes', { event: '*', schema: 'public', table: 'run_feedback', filter: `run_id=eq.${runId}` }, () => {
      scheduleFollowupRefresh();
    })
    .on('postgres_changes', { event: '*', schema: 'public', table: 'focus_question_requests', filter: `run_id=eq.${runId}` }, () => {
      scheduleFocusRefresh();
    })
    .on('postgres_changes', { event: '*', schema: 'public', table: 'runs', filter: `id=eq.${runId}` }, () => {
      fetchRunMeta({ silent: true }).catch((error) => {
        console.error('Realtime run meta refresh failed', error);
      });
    })
    .subscribe((status) => {
      if (status === 'SUBSCRIBED') {
        scheduleStage1Refresh({ immediate: true });
        scheduleStage2Refresh({ immediate: true });
        scheduleStage3Refresh({ immediate: true });
        scheduleFollowupRefresh({ immediate: true });
        scheduleFocusRefresh({ immediate: true });
        fetchRunMeta({ silent: true }).catch((error) => {
          console.error('Initial run meta load failed', error);
        });
      }
    });
}

async function fetchRunMeta({ silent = false } = {}) {
  if (!activeRunId) {
    updateRunMeta(null);
    return null;
  }

  if (!silent && inputs.runMetaStatus) {
    inputs.runMetaStatus.textContent = 'Loading run details…';
  }

  try {
    const [runResult, costResult, breakdownResult] = await Promise.all([
      supabase
        .from('runs')
        .select('id, created_at, status, stop_requested, notes, budget_usd')
        .eq('id', activeRunId)
        .maybeSingle(),
      supabase.rpc('run_cost_summary', { p_run_id: activeRunId }).maybeSingle(),
      supabase.rpc('run_cost_breakdown', { p_run_id: activeRunId })
    ]);

    if (runResult.error) throw runResult.error;

    if (costResult.error) {
      console.warn('Failed to load cost summary for run meta', costResult.error);
    }

    if (breakdownResult.error) {
      console.warn('Failed to load stage spend breakdown for run meta', breakdownResult.error);
    }

    const runData = runResult.data ?? null;
    const totalCost = costResult.error ? null : Number(costResult.data?.total_cost ?? 0);
    const budgetUsd = Number(runData?.budget_usd ?? NaN);
    const budgetExceeded =
      !costResult.error && Number.isFinite(budgetUsd) && budgetUsd > 0 && totalCost !== null && totalCost >= budgetUsd - 0.0005;

    const breakdownData = breakdownResult.error ? [] : Array.isArray(breakdownResult.data) ? breakdownResult.data : [];

    updateRunMeta(runData, {
      totalCost,
      budgetUsd: Number.isFinite(budgetUsd) && budgetUsd > 0 ? budgetUsd : null,
      budgetExceeded,
      breakdown: breakdownData
    });
    return runData;
  } catch (error) {
    console.error('Failed to load run details', error);
    updateRunMeta(null, { message: 'Unable to load run details. Try refreshing.' });
    return null;
  }
}

async function toggleRunStop(stopRequested) {
  if (!activeRunId) {
    if (inputs.runMetaStatus) inputs.runMetaStatus.textContent = 'Select a run before toggling stop requests.';
    return;
  }

  await syncAccess({ preserveStatus: true });

  if (!authContext.user) {
    if (inputs.runMetaStatus) inputs.runMetaStatus.textContent = 'Sign in required to manage runs.';
    return;
  }

  if (!authContext.isAdmin) {
    if (inputs.runMetaStatus) inputs.runMetaStatus.textContent = 'Admin access required to toggle stop requests.';
    return;
  }

  if (!authContext.token) {
    if (inputs.runMetaStatus) inputs.runMetaStatus.textContent = 'Session expired. Sign in again to continue.';
    await syncAccess();
    return;
  }

  const primaryBtn = stopRequested ? inputs.stopRunBtn : inputs.resumeRunBtn;
  const secondaryBtn = stopRequested ? inputs.resumeRunBtn : inputs.stopRunBtn;

  if (primaryBtn) primaryBtn.disabled = true;
  if (secondaryBtn) secondaryBtn.disabled = true;

  if (inputs.runMetaStatus) {
    inputs.runMetaStatus.textContent = stopRequested
      ? 'Flagging run to stop…'
      : 'Clearing stop request…';
  }

  try {
    const response = await fetch(RUNS_STOP_ENDPOINT, {
      method: 'POST',
      headers: buildFunctionHeaders(),
      body: JSON.stringify({
        run_id: activeRunId,
        stop_requested: Boolean(stopRequested),
        client_meta: {
          origin: window.location.origin,
          triggered_at: new Date().toISOString()
        }
      })
    });

    const raw = await response.text();
    let payload = {};
    if (raw) {
      try {
        payload = JSON.parse(raw);
      } catch (error) {
        console.warn('Unable to parse runs-stop response JSON', error);
      }
    }

    if (!response.ok) {
      const message = payload?.error || `runs-stop endpoint responded ${response.status}`;
      throw new Error(message);
    }

    const run = payload?.run ?? null;
    updateRunMeta(run ?? currentRunMeta, {
      message: stopRequested
        ? 'Stop request recorded. Workers will finish the active batch and halt.'
        : 'Stop request cleared. Workers may resume new batches.'
    });

    const logMessage = stopRequested ? 'Stop requested for active run.' : 'Stop request cleared for active run.';
    logStatus(logMessage);
    scheduleStage1Refresh({ immediate: true });
    scheduleStage2Refresh({ immediate: true });
  } catch (error) {
    console.error('Failed to toggle stop request', error);
    if (inputs.runMetaStatus) {
      inputs.runMetaStatus.textContent = `Failed to update run: ${error.message}`;
    }
    logStatus(`Stop toggle failed: ${error.message}`);
  } finally {
    if (secondaryBtn) secondaryBtn.disabled = false;
    if (primaryBtn) primaryBtn.disabled = false;
    applyAccessState({ preserveStatus: true });
  }
}

function updateAutoContinueStatus(message) {
  if (inputs.autoContinueStatus) {
    inputs.autoContinueStatus.textContent = message;
  }
}

function getAutoContinueIntervalMs() {
  const rawValue = Number(inputs.autoContinueInterval?.value ?? AUTO_CONTINUE_DEFAULT_SECONDS);
  const seconds = Number.isFinite(rawValue) && rawValue > 0 ? rawValue : AUTO_CONTINUE_DEFAULT_SECONDS;
  const clamped = Math.min(Math.max(Math.round(seconds), 5), 600);
  return clamped * 1000;
}

function clearAutoContinueTimer() {
  if (autoContinueTimer) {
    window.clearTimeout(autoContinueTimer);
    autoContinueTimer = null;
  }
}

function disableAutoContinue(message = 'Auto continue paused.') {
  clearAutoContinueTimer();
  autoContinueActive = false;
  autoContinueInFlight = false;
  if (inputs.autoContinueToggle) {
    inputs.autoContinueToggle.checked = false;
  }
  updateAutoContinueStatus(message);
}

function scheduleAutoContinue({ immediate = false } = {}) {
  clearAutoContinueTimer();
  if (!autoContinueActive) return;

  if (immediate) {
    runAutoContinue().catch((error) => {
      console.error('Auto continue execution failed', error);
    });
    return;
  }

  const delay = getAutoContinueIntervalMs();
  autoContinueTimer = window.setTimeout(() => {
    autoContinueTimer = null;
    runAutoContinue().catch((error) => {
      console.error('Auto continue execution failed', error);
    });
  }, delay);
}

function updateAutoContinueAvailability() {
  const toggle = inputs.autoContinueToggle;
  const intervalSelect = inputs.autoContinueInterval;
  const halted = currentRunMeta?.stop_requested
    ? 'stop'
    : currentRunMeta?.budget_exhausted
      ? 'budget'
      : null;
  const hasAuth = Boolean(authContext.user && authContext.isAdmin && authContext.token);
  const ready = Boolean(activeRunId && hasAuth && !halted);

  if (!ready && autoContinueActive) {
    clearAutoContinueTimer();
    autoContinueActive = false;
    autoContinueInFlight = false;
    if (toggle) toggle.checked = false;
    if (halted === 'budget') {
      updateAutoContinueStatus('Auto continue halted — budget reached.');
    } else if (halted === 'stop') {
      updateAutoContinueStatus('Auto continue halted — stop requested.');
    } else if (!authContext.user) {
      updateAutoContinueStatus('Sign in to enable auto continue.');
    } else if (!authContext.isAdmin) {
      updateAutoContinueStatus('Admin access required for auto continue.');
    } else if (!activeRunId) {
      updateAutoContinueStatus('Select a run to enable auto continue.');
    } else {
      updateAutoContinueStatus('Auto continue paused.');
    }
  }

  if (toggle) {
    toggle.disabled = !ready && !autoContinueActive;
  }

  if (intervalSelect) {
    intervalSelect.disabled = !ready || autoContinueInFlight;
  }

  if (!autoContinueActive) {
    if (!activeRunId) {
      updateAutoContinueStatus('Select a run to enable auto continue.');
    } else if (!authContext.user) {
      updateAutoContinueStatus('Sign in to enable auto continue.');
    } else if (!authContext.isAdmin) {
      updateAutoContinueStatus('Admin access required for auto continue.');
    } else if (halted === 'stop') {
      updateAutoContinueStatus('Auto continue halted — stop requested.');
    } else if (halted === 'budget') {
      updateAutoContinueStatus('Auto continue halted — budget reached.');
    } else if (!autoContinueInFlight && (!inputs.autoContinueStatus || !inputs.autoContinueStatus.textContent)) {
      updateAutoContinueStatus('Auto continue idle.');
    }
  }
}

async function runAutoContinue() {
  if (!autoContinueActive || autoContinueInFlight) return;

  if (!activeRunId) {
    disableAutoContinue('Select a run to enable auto continue.');
    updateAutoContinueAvailability();
    return;
  }

  if (!authContext.token) {
    await syncAccess({ preserveStatus: true });
  }

  if (!authContext.token) {
    disableAutoContinue('Session expired. Sign in again to continue.');
    updateAutoContinueAvailability();
    return;
  }

  autoContinueInFlight = true;
  updateAutoContinueStatus('Auto continue running…');

  try {
    const response = await fetch(RUNS_CONTINUE_ENDPOINT, {
      method: 'POST',
      headers: buildFunctionHeaders(),
      body: JSON.stringify({
        run_id: activeRunId,
        stage_limits: AUTO_CONTINUE_LIMITS,
        cycles: 1,
        client_meta: {
          origin: window.location.origin,
          triggered_at: new Date().toISOString()
        }
      })
    });

    const raw = await response.text();
    let payload = {};
    if (raw) {
      try {
        payload = JSON.parse(raw);
      } catch (error) {
        console.warn('Unable to parse runs-continue response JSON', error);
        payload = {};
      }
    }

    if (!response.ok) {
      const message = payload?.error || `Auto continue failed (${response.status})`;
      updateAutoContinueStatus(message);
      logStatus(`[Auto] ${message}`);
      disableAutoContinue('Auto continue stopped due to error.');
      updateAutoContinueAvailability();
      return;
    }

    const message = typeof payload?.message === 'string' ? payload.message : 'Auto continue cycle completed.';
    updateAutoContinueStatus(message);
    logStatus(`[Auto] ${message}`);

    if (Array.isArray(payload?.operations)) {
      payload.operations.forEach((operation) => {
        if (!operation || typeof operation !== 'object') return;
        const stageNumber = Number(operation.stage);
        const stageLabel = STAGE_LABELS[stageNumber] ?? `Stage ${stageNumber}`;
        const opMessage = operation.message || 'Stage call completed.';
        logStatus(`[Auto] ${stageLabel}: ${opMessage}`);
      });
    }

    if (payload?.halted) {
      const haltMessage = typeof payload.halted.message === 'string'
        ? payload.halted.message
        : 'Auto continue halted.';
      logStatus(`[Auto] ${haltMessage}`);
      disableAutoContinue(haltMessage);
    }

    await Promise.all([
      fetchStage1Summary({ silent: true }),
      fetchStage2Summary({ silent: true }),
      fetchStage3Summary({ silent: true }),
      fetchRunMeta({ silent: true })
    ]).catch((error) => {
      console.error('Auto continue refresh failed', error);
    });
  } catch (error) {
    const message = error instanceof Error ? error.message : String(error);
    console.error('Auto continue error', error);
    updateAutoContinueStatus(`Auto continue error: ${message}`);
    logStatus(`Auto continue error: ${message}`);
    disableAutoContinue('Auto continue stopped due to error.');
  } finally {
    autoContinueInFlight = false;
    updateAutoContinueAvailability();
    if (autoContinueActive) {
      scheduleAutoContinue();
    }
  }
}

async function handleAutoContinueToggle(event) {
  const checked = Boolean(event?.target?.checked);

  if (checked) {
    await syncAccess({ preserveStatus: true });

    if (!authContext.user) {
      updateAutoContinueStatus('Sign in to enable auto continue.');
      if (inputs.autoContinueToggle) inputs.autoContinueToggle.checked = false;
      updateAutoContinueAvailability();
      return;
    }

    if (!authContext.isAdmin) {
      updateAutoContinueStatus('Admin access required for auto continue.');
      if (inputs.autoContinueToggle) inputs.autoContinueToggle.checked = false;
      updateAutoContinueAvailability();
      return;
    }

    if (!authContext.token) {
      updateAutoContinueStatus('Session expired. Sign in again to continue.');
      if (inputs.autoContinueToggle) inputs.autoContinueToggle.checked = false;
      updateAutoContinueAvailability();
      return;
    }

    if (!activeRunId) {
      updateAutoContinueStatus('Select a run to enable auto continue.');
      if (inputs.autoContinueToggle) inputs.autoContinueToggle.checked = false;
      updateAutoContinueAvailability();
      return;
    }

    if (currentRunMeta?.stop_requested) {
      updateAutoContinueStatus('Auto continue halted — stop requested.');
      if (inputs.autoContinueToggle) inputs.autoContinueToggle.checked = false;
      updateAutoContinueAvailability();
      return;
    }

    if (currentRunMeta?.budget_exhausted) {
      updateAutoContinueStatus('Auto continue halted — budget reached.');
      if (inputs.autoContinueToggle) inputs.autoContinueToggle.checked = false;
      updateAutoContinueAvailability();
      return;
    }

    autoContinueActive = true;
    logStatus('Auto continue enabled.');
    updateAutoContinueAvailability();
    scheduleAutoContinue({ immediate: true });
  } else {
    disableAutoContinue('Auto continue paused.');
    logStatus('Auto continue paused by operator.');
    updateAutoContinueAvailability();
  }
}

function formatSchedulerCadence(seconds) {
  const value = Number(seconds);
  if (!Number.isFinite(value) || value <= 0) return 'custom interval';
  if (value % 3600 === 0) {
    const hours = Math.round(value / 3600);
    if (hours === 1) return '60 minutes';
    return `${hours} hour${hours === 1 ? '' : 's'}`;
  }
  if (value % 60 === 0) {
    const minutes = Math.round(value / 60);
    return `${minutes} minute${minutes === 1 ? '' : 's'}`;
  }
  return `${value} seconds`;
}

function formatRelativeFutureTimestamp(value) {
  if (!value) return null;
  const date = new Date(value);
  if (Number.isNaN(date.getTime())) return null;
  const delta = date.getTime() - Date.now();
  if (delta <= 0) {
    return formatRelativeTimestamp(value);
  }
  if (delta < 60_000) return 'in under a minute';
  if (delta < 3_600_000) {
    const minutes = Math.round(delta / 60_000);
    return `in ${minutes} minute${minutes === 1 ? '' : 's'}`;
  }
  if (delta < 86_400_000) {
    const hours = Math.round(delta / 3_600_000);
    return `in ${hours} hour${hours === 1 ? '' : 's'}`;
  }
  const days = Math.round(delta / 86_400_000);
  return `in ${days} day${days === 1 ? '' : 's'}`;
}

function markSchedulerDirty(message = 'Unsaved changes. Save schedule to update the background dispatcher.') {
  schedulerDirty = true;
  if (inputs.schedulerStatus) {
    inputs.schedulerStatus.textContent = message;
  }
  hideSchedulerToast();
}

function applySchedulerUI(schedule, { cache = true } = {}) {
  const sanitized = schedule ? { ...schedule } : null;
  const scheduleData = sanitized;
  currentSchedule = scheduleData;
  if (cache && activeRunId) {
    scheduleCache.set(activeRunId, scheduleData ? { ...scheduleData } : null);
  }
  schedulerDirty = false;

  const toggle = inputs.schedulerEnabled;
  const cadenceSelect = inputs.schedulerCadence;
  const stage1Input = inputs.schedulerStage1;
  const stage2Input = inputs.schedulerStage2;
  const stage3Input = inputs.schedulerStage3;
  const cyclesInput = inputs.schedulerCycles;

  const cadenceSeconds = Number(scheduleData?.cadence_seconds ?? SCHEDULER_DEFAULTS.cadenceSeconds);
  const stage1Limit = Number(scheduleData?.stage1_limit ?? SCHEDULER_DEFAULTS.stage1Limit);
  const stage2Limit = Number(scheduleData?.stage2_limit ?? SCHEDULER_DEFAULTS.stage2Limit);
  const stage3Limit = Number(scheduleData?.stage3_limit ?? SCHEDULER_DEFAULTS.stage3Limit);
  const maxCycles = Number(scheduleData?.max_cycles ?? SCHEDULER_DEFAULTS.maxCycles);

  if (toggle) toggle.checked = Boolean(scheduleData?.active);
  if (cadenceSelect) cadenceSelect.value = String(cadenceSeconds);
  if (stage1Input) stage1Input.value = String(stage1Limit);
  if (stage2Input) stage2Input.value = String(stage2Limit);
  if (stage3Input) stage3Input.value = String(stage3Limit);
  if (cyclesInput) cyclesInput.value = String(maxCycles);

  let summary;
  if (!activeRunId) {
    summary = 'Assign a run to enable background automation.';
  } else if (!scheduleData) {
    summary = 'No background schedule saved. Configure cadence and save to dispatch unattended batches.';
  } else if (!scheduleData.active) {
    summary = 'Background dispatcher disabled for this run.';
  } else {
    const cadenceLabel = formatSchedulerCadence(cadenceSeconds);
    summary = `Dispatches every ${cadenceLabel} · Stage 1 ${stage1Limit}, Stage 2 ${stage2Limit}, Stage 3 ${stage3Limit}`;
    if (maxCycles > 1) {
      summary += ` · ${maxCycles} cycles per trigger`;
    }

    const descriptors = [];
    if (scheduleData.next_trigger_at) {
      const relative = formatRelativeFutureTimestamp(scheduleData.next_trigger_at);
      const absolute = new Date(scheduleData.next_trigger_at).toLocaleString();
      descriptors.push(`next run ${relative ?? 'soon'} (${absolute})`);
    }
    if (scheduleData.last_triggered_at) {
      descriptors.push(`last triggered ${formatRelativeTimestamp(scheduleData.last_triggered_at)}`);
    }
    if (descriptors.length) {
      summary += `. ${descriptors.join('; ')}.`;
    } else {
      summary += '.';
    }
  }

  if (inputs.schedulerSummary) {
    inputs.schedulerSummary.textContent = summary;
  }

  if (inputs.schedulerStatus) {
    if (!scheduleData) {
      inputs.schedulerStatus.textContent = '';
    } else if (!scheduleData.active) {
      inputs.schedulerStatus.textContent = 'Scheduler disabled for this run.';
    } else {
      const relative = formatRelativeFutureTimestamp(scheduleData.next_trigger_at);
      inputs.schedulerStatus.textContent = relative ? `Scheduler enabled (${relative}).` : 'Scheduler enabled.';
    }
  }

  applyAccessState({ preserveStatus: true });
}

function hideSchedulerToast() {
  if (!inputs.schedulerToast) return;
  if (schedulerToastTimer) {
    clearTimeout(schedulerToastTimer);
    schedulerToastTimer = null;
  }
  inputs.schedulerToast.hidden = true;
  inputs.schedulerToast.textContent = '';
  inputs.schedulerToast.classList.remove('is-success', 'is-error', 'is-info');
}

function showSchedulerToast(message, variant = 'info') {
  if (!inputs.schedulerToast) return;
  if (schedulerToastTimer) {
    clearTimeout(schedulerToastTimer);
    schedulerToastTimer = null;
  }

  const toast = inputs.schedulerToast;
  const variantClass =
    variant === 'error' ? 'is-error' : variant === 'success' ? 'is-success' : 'is-info';

  toast.hidden = false;
  toast.textContent = message;
  toast.classList.remove('is-success', 'is-error', 'is-info');
  toast.classList.add(variantClass);

  schedulerToastTimer = window.setTimeout(() => {
    toast.hidden = true;
    toast.classList.remove(variantClass);
    toast.textContent = '';
    schedulerToastTimer = null;
  }, 4000);
}

function readSchedulerNumber(input, { min, max, fallback }) {
  if (!input) return fallback;
  const raw = Number(input.value);
  if (!Number.isFinite(raw)) {
    input.value = String(fallback);
    return fallback;
  }
  const clamped = Math.min(Math.max(Math.floor(raw), min), max);
  input.value = String(clamped);
  return clamped;
}

async function fetchRunSchedule({ silent = false } = {}) {
  if (!inputs.schedulerSummary) return;
  if (!silent) hideSchedulerToast();
  if (!activeRunId) {
    applySchedulerUI(null, { cache: false });
    hideSchedulerToast();
    if (!silent && inputs.schedulerStatus) {
      inputs.schedulerStatus.textContent = 'Assign a run to configure background automation.';
    }
    return;
  }

  if (!authContext.token) {
    if (!silent && inputs.schedulerStatus) {
      inputs.schedulerStatus.textContent = 'Sign in to view the background scheduler.';
    }
    return;
  }

  if (schedulerLoading) return;
  schedulerLoading = true;
  applyAccessState({ preserveStatus: true });

  if (!silent && inputs.schedulerStatus) {
    inputs.schedulerStatus.textContent = 'Loading background schedule…';
  }

  try {
    const response = await fetch(`${RUNS_SCHEDULE_ENDPOINT}?run_id=${activeRunId}`, {
      headers: buildFunctionHeaders({ json: false })
    });

    const raw = await response.text();
    let payload = {};
    if (raw) {
      try {
        payload = JSON.parse(raw);
      } catch (error) {
        console.warn('Unable to parse run schedule response', error);
      }
    }

    if (!response.ok) {
      const message = payload?.error || `Schedule endpoint responded ${response.status}`;
      throw new Error(message);
    }

    applySchedulerUI(payload?.schedule ?? null);

    if (!silent && inputs.schedulerStatus) {
      if (payload?.schedule) {
        inputs.schedulerStatus.textContent = payload.schedule.active
          ? 'Background dispatcher enabled.'
          : 'Background dispatcher disabled.';
      } else {
        inputs.schedulerStatus.textContent = 'No background schedule configured.';
      }
    }
  } catch (error) {
    console.error('Failed to fetch run schedule', error);
    if (!silent && inputs.schedulerStatus) {
      inputs.schedulerStatus.textContent = `Failed to load schedule: ${error.message}`;
    }
    if (!silent) {
      showSchedulerToast(`Failed to load schedule: ${error.message}`, 'error');
    }
  } finally {
    schedulerLoading = false;
    applyAccessState({ preserveStatus: true });
  }
}

async function saveRunSchedule() {
  if (!inputs.schedulerStatus) return;

  if (!activeRunId) {
    inputs.schedulerStatus.textContent = 'Assign a run ID before saving the schedule.';
    return;
  }

  await syncAccess({ preserveStatus: true });

  if (!authContext.user) {
    inputs.schedulerStatus.textContent = 'Sign in required to manage the scheduler.';
    return;
  }

  if (!authContext.isAdmin) {
    inputs.schedulerStatus.textContent = 'Admin access required to manage the scheduler.';
    return;
  }

  if (!authContext.token) {
    inputs.schedulerStatus.textContent = 'Session expired. Sign in again to continue.';
    await syncAccess();
    return;
  }

  const active = Boolean(inputs.schedulerEnabled?.checked);
  const cadenceSeconds = readSchedulerNumber(inputs.schedulerCadence, {
    min: 60,
    max: 21_600,
    fallback: SCHEDULER_DEFAULTS.cadenceSeconds
  });
  const stage1Limit = readSchedulerNumber(inputs.schedulerStage1, {
    min: 1,
    max: 25,
    fallback: SCHEDULER_DEFAULTS.stage1Limit
  });
  const stage2Limit = readSchedulerNumber(inputs.schedulerStage2, {
    min: 1,
    max: 25,
    fallback: SCHEDULER_DEFAULTS.stage2Limit
  });
  const stage3Limit = readSchedulerNumber(inputs.schedulerStage3, {
    min: 1,
    max: 25,
    fallback: SCHEDULER_DEFAULTS.stage3Limit
  });
  const maxCycles = readSchedulerNumber(inputs.schedulerCycles, {
    min: 1,
    max: 10,
    fallback: SCHEDULER_DEFAULTS.maxCycles
  });

  schedulerLoading = true;
  applyAccessState({ preserveStatus: true });

  hideSchedulerToast();
  inputs.schedulerStatus.textContent = active ? 'Saving scheduler…' : 'Disabling scheduler…';

  try {
    const response = await fetch(RUNS_SCHEDULE_ENDPOINT, {
      method: 'POST',
      headers: buildFunctionHeaders(),
      body: JSON.stringify({
        run_id: activeRunId,
        cadence_seconds: cadenceSeconds,
        stage_limits: {
          stage1: stage1Limit,
          stage2: stage2Limit,
          stage3: stage3Limit
        },
        max_cycles: maxCycles,
        active
      })
    });

    const raw = await response.text();
    let payload = {};
    if (raw) {
      try {
        payload = JSON.parse(raw);
      } catch (error) {
        console.warn('Unable to parse schedule save response', error);
      }
    }

    if (!response.ok) {
      const message = payload?.error || `Scheduler save failed (${response.status})`;
      throw new Error(message);
    }

    applySchedulerUI(payload?.schedule ?? null);

    if (inputs.schedulerStatus) {
      if (payload?.schedule && payload.schedule.active) {
        const cadenceLabel = formatSchedulerCadence(payload.schedule.cadence_seconds ?? cadenceSeconds);
        inputs.schedulerStatus.textContent = `Background dispatcher enabled (${cadenceLabel}).`;
      } else {
        inputs.schedulerStatus.textContent = 'Background dispatcher saved.';
      }
    }

      if (payload?.schedule?.active) {
        const cadenceLabel = formatSchedulerCadence(payload.schedule.cadence_seconds ?? cadenceSeconds);
        logStatus(`Background scheduler enabled: ${cadenceLabel} cadence.`);
        showSchedulerToast(`Scheduler enabled · ${cadenceLabel} cadence`, 'success');
      } else {
        logStatus('Background scheduler disabled for this run.');
        showSchedulerToast('Scheduler disabled for this run', 'info');
      }
    } catch (error) {
      console.error('Failed to save run schedule', error);
      inputs.schedulerStatus.textContent = `Failed to save schedule: ${error.message}`;
      schedulerDirty = true;
      showSchedulerToast(`Failed to save schedule: ${error.message}`, 'error');
    } finally {
      schedulerLoading = false;
      applyAccessState({ preserveStatus: true });
    }
  }

function updateStage1Metrics(metrics = null) {
  const formatter = (value) => {
    if (value == null || Number.isNaN(value)) return '—';
    return Number(value).toLocaleString();
  };

  if (inputs.stage1Total) inputs.stage1Total.textContent = formatter(metrics?.total);
  if (inputs.stage1Pending) inputs.stage1Pending.textContent = formatter(metrics?.pending);
  if (inputs.stage1Completed) inputs.stage1Completed.textContent = formatter(metrics?.completed);
  if (inputs.stage1Failed) inputs.stage1Failed.textContent = formatter(metrics?.failed);
}

function renderCacheBadge(hit) {
  if (!hit) return '';
  return '<span class="cache-badge" title="Served from cached response">Cached</span>';
}

function renderRecentClassifications(entries = []) {
  const body = inputs.stage1RecentBody;
  if (!body) return;

  body.innerHTML = '';

  if (!entries.length) {
    const row = document.createElement('tr');
    row.innerHTML = '<td colspan="4" class="recent-empty">No classifications yet.</td>';
    body.appendChild(row);
    return;
  }

  entries.forEach((entry) => {
    const row = document.createElement('tr');
    const safeSummary = entry.summary ? String(entry.summary) : '—';
    const cachedBadge = renderCacheBadge(entry.cache_hit);
    const updated = entry.updated_at
      ? new Date(entry.updated_at).toLocaleString([], { hour: '2-digit', minute: '2-digit', second: '2-digit' })
      : '—';
    row.innerHTML = `
      <td>${entry.ticker ?? '—'}</td>
      <td data-label>${entry.label ?? '—'}</td>
      <td>${safeSummary}${cachedBadge}</td>
      <td>${updated}</td>
    `;
    body.appendChild(row);
  });
}

function updateStage2Metrics(metrics = null, retrieval = null) {
  const formatter = (value) => {
    if (value == null || Number.isNaN(value)) return '—';
    return Number(value).toLocaleString();
  };

  if (inputs.stage2Total) inputs.stage2Total.textContent = formatter(metrics?.total);
  if (inputs.stage2Pending) inputs.stage2Pending.textContent = formatter(metrics?.pending);
  if (inputs.stage2Completed) inputs.stage2Completed.textContent = formatter(metrics?.completed);
  if (inputs.stage2Failed) inputs.stage2Failed.textContent = formatter(metrics?.failed);
  if (inputs.stage2GoDeep) inputs.stage2GoDeep.textContent = formatter(metrics?.goDeep);
  if (inputs.stage2ContextHits) {
    const hits = retrieval?.total_hits ?? retrieval?.hits ?? retrieval?.average_hits ?? null;
    inputs.stage2ContextHits.textContent = formatter(hits);
  }
  if (inputs.stage2ContextTokens) {
    const tokens = retrieval?.embedding_tokens ?? retrieval?.tokens ?? null;
    inputs.stage2ContextTokens.textContent = formatter(tokens);
  }
}

function renderStage2Insights(entries = []) {
  const body = inputs.stage2RecentBody;
  if (!body) return;

  body.innerHTML = '';

  if (!entries.length) {
    const row = document.createElement('tr');
    row.innerHTML = '<td colspan="4" class="recent-empty">No Stage 2 calls yet.</td>';
    body.appendChild(row);
    return;
  }

  entries.forEach((entry) => {
    const row = document.createElement('tr');
    const goDeep = entry.go_deep ? 'Yes' : entry.status === 'failed' ? 'Failed' : 'No';
    const summary = entry.summary ? String(entry.summary) : '—';
    const cachedBadge = renderCacheBadge(entry.cache_hit);
    const updated = entry.updated_at
      ? new Date(entry.updated_at).toLocaleString([], { hour: '2-digit', minute: '2-digit', second: '2-digit' })
      : '—';
    row.innerHTML = `
      <td>${entry.ticker ?? '—'}</td>
      <td data-label>${goDeep}</td>
      <td>${summary}${cachedBadge}</td>
      <td>${updated}</td>
    `;
    body.appendChild(row);
  });
}

function updateStage3Metrics(metrics = null, retrieval = null) {
  const formatter = (value) => {
    if (value == null || Number.isNaN(value)) return '—';
    return Number(value).toLocaleString();
  };

  if (inputs.stage3Finalists) inputs.stage3Finalists.textContent = formatter(metrics?.finalists);
  if (inputs.stage3Pending) inputs.stage3Pending.textContent = formatter(metrics?.pending);
  if (inputs.stage3Completed) inputs.stage3Completed.textContent = formatter(metrics?.completed);
  if (inputs.stage3Spend) {
    const spend = metrics?.spend;
    inputs.stage3Spend.textContent = spend == null || Number.isNaN(spend) ? '—' : formatCurrency(Number(spend));
  }
  if (inputs.stage3Failed) inputs.stage3Failed.textContent = formatter(metrics?.failed);
  if (inputs.stage3ContextHits) {
    const hits = retrieval?.total_hits ?? retrieval?.hits ?? null;
    inputs.stage3ContextHits.textContent = formatter(hits);
  }
  if (inputs.stage3ContextTokens) {
    const tokens = retrieval?.embedding_tokens ?? retrieval?.tokens ?? null;
    inputs.stage3ContextTokens.textContent = formatter(tokens);
  }
}

function renderStage3Reports(entries = []) {
  const body = inputs.stage3RecentBody;
  if (!body) return;

  body.innerHTML = '';

  if (!entries.length) {
    const row = document.createElement('tr');
    row.innerHTML = '<td colspan="4" class="recent-empty">No deep-dive reports yet.</td>';
    body.appendChild(row);
    return;
  }

  entries.forEach((entry) => {
    const row = document.createElement('tr');
    const verdict = entry.verdict ? String(entry.verdict) : '—';
    const thesis = entry.summary ?? entry.answer_text ?? '—';
    const cachedBadge = renderCacheBadge(entry.cache_hit);
    const updated = entry.updated_at
      ? new Date(entry.updated_at).toLocaleString([], { hour: '2-digit', minute: '2-digit', second: '2-digit' })
      : '—';
    row.innerHTML = `
      <td>${entry.ticker ?? '—'}</td>
      <td data-label>${verdict}</td>
      <td>${thesis}${cachedBadge}</td>
      <td>${updated}</td>
    `;
    body.appendChild(row);
  });
}

function setFollowupStatus(message, tone = '') {
  if (!inputs.followupStatus) return;
  inputs.followupStatus.textContent = message || '';
  if (tone) {
    inputs.followupStatus.dataset.tone = tone;
  } else {
    delete inputs.followupStatus.dataset.tone;
  }
}

function setFollowupPanelStatus(message) {
  if (!inputs.followupPanelStatus) return;
  inputs.followupPanelStatus.textContent = message || '';
}

function populateFollowupTickers(tickers) {
  const select = inputs.followupTicker;
  if (!select) return;

  const previous = select.value;
  select.innerHTML = '';

  const defaultOption = document.createElement('option');
  defaultOption.value = '';
  defaultOption.textContent = 'General follow-up';
  select.append(defaultOption);

  followupTickers = Array.from(new Set((tickers ?? []).filter(Boolean))).sort();
  followupTickers.forEach((ticker) => {
    const option = document.createElement('option');
    option.value = ticker;
    option.textContent = ticker;
    select.append(option);
  });

  if (previous && followupTickers.includes(previous)) {
    select.value = previous;
  } else {
    select.value = '';
  }

  if (inputs.focusTicker) {
    const focusSelect = inputs.focusTicker;
    const prevFocus = focusSelect.value;
    focusSelect.innerHTML = '';

    const placeholder = document.createElement('option');
    placeholder.value = '';
    placeholder.textContent = 'Select ticker';
    focusSelect.append(placeholder);

    followupTickers.forEach((ticker) => {
      const option = document.createElement('option');
      option.value = ticker;
      option.textContent = ticker;
      focusSelect.append(option);
    });

    if (prevFocus && followupTickers.includes(prevFocus)) {
      focusSelect.value = prevFocus;
    } else {
      focusSelect.value = '';
    }
  }
}

function renderFollowupTable(rows) {
  const tbody = inputs.followupTableBody;
  if (!tbody) return;

  tbody.innerHTML = '';
  const entries = Array.isArray(rows) ? rows : [];
  const total = entries.length;

  if (inputs.followupCount) {
    inputs.followupCount.textContent = String(total);
  }

  if (!total) {
    const emptyRow = document.createElement('tr');
    const cell = document.createElement('td');
    cell.colSpan = 5;
    cell.textContent = 'No feedback logged yet. Start by submitting a question above.';
    emptyRow.append(cell);
    tbody.append(emptyRow);
    return;
  }

  entries.forEach((entry) => {
    const row = document.createElement('tr');

    const createdCell = document.createElement('td');
    if (entry.created_at) {
      createdCell.textContent = formatRelativeTimestamp(entry.created_at);
      createdCell.title = new Date(entry.created_at).toLocaleString();
    } else {
      createdCell.textContent = '—';
    }
    row.append(createdCell);

    const tickerCell = document.createElement('td');
    tickerCell.textContent = entry.ticker ?? '—';
    row.append(tickerCell);

    const questionCell = document.createElement('td');
    const question = document.createElement('div');
    question.className = 'followup-question';
    question.textContent = entry.question_text ?? '—';
    questionCell.append(question);
    row.append(questionCell);

    const statusCell = document.createElement('td');
    const state = typeof entry.status === 'string' ? entry.status.toLowerCase() : 'pending';
    const label = document.createElement('span');
    label.className = 'followup-status-label';
    label.dataset.state = state;
    label.textContent = followupStatusLabels[state] ?? state.replace(/_/g, ' ');
    statusCell.append(label);
    row.append(statusCell);

    const updatedCell = document.createElement('td');
    const updatedAt = entry.updated_at ?? entry.created_at;
    if (updatedAt) {
      updatedCell.textContent = formatRelativeTimestamp(updatedAt);
      updatedCell.title = new Date(updatedAt).toLocaleString();
    } else {
      updatedCell.textContent = '—';
    }
    row.append(updatedCell);

    tbody.append(row);
  });
}

function setFocusPanelStatus(message) {
  if (!inputs.focusPanelStatus) return;
  inputs.focusPanelStatus.textContent = message || '';
}

function setFocusStatus(message, tone = '') {
  if (!inputs.focusStatus) return;
  inputs.focusStatus.textContent = message || '';
  if (tone) {
    inputs.focusStatus.dataset.tone = tone;
  } else {
    delete inputs.focusStatus.dataset.tone;
  }
}

function clearFocusRefreshTimer() {
  if (focusRefreshTimer) {
    window.clearTimeout(focusRefreshTimer);
    focusRefreshTimer = null;
  }
}

function scheduleFocusRefresh({ immediate = false } = {}) {
  clearFocusRefreshTimer();
  if (immediate) {
    fetchFocusData({ silent: true }).catch((error) => {
      console.warn('Focus refresh failed', error);
    });
    return;
  }
  focusRefreshTimer = window.setTimeout(() => {
    focusRefreshTimer = null;
    fetchFocusData({ silent: true }).catch((error) => {
      console.warn('Focus refresh failed', error);
    });
  }, 650);
}

function updateFocusMetrics(metrics = null) {
  if (!inputs.focusSummary) return;
  if (!metrics) {
    inputs.focusSummary.textContent = 'Pending — • Completed — • Failed —';
    return;
  }
  inputs.focusSummary.textContent = `Pending ${Number(metrics.pending ?? 0).toLocaleString()} • Completed ${Number(
    metrics.completed ?? 0
  ).toLocaleString()} • Failed ${Number(metrics.failed ?? 0).toLocaleString()}`;
}

function renderFocusTemplates(templates = []) {
  const container = inputs.focusTemplates;
  if (!container) return;

  container.innerHTML = '';
  const entries = Array.isArray(templates) ? templates : [];

  if (!entries.length) {
    const empty = document.createElement('p');
    empty.className = 'focus-empty';
    empty.textContent = 'No saved focus templates yet. Add questions from the docs admin to reuse them here.';
    container.append(empty);
    return;
  }

  entries.forEach((template) => {
    const wrapper = document.createElement('label');
    wrapper.className = 'focus-template';
    const checkbox = document.createElement('input');
    checkbox.type = 'checkbox';
    checkbox.value = template.slug;
    checkbox.dataset.slug = template.slug;
    checkbox.name = 'focusTemplates';
    checkbox.id = `focus-template-${template.slug}`;

    const title = document.createElement('span');
    title.className = 'focus-template__title';
    title.textContent = template.label ?? template.slug;

    const description = document.createElement('span');
    description.className = 'focus-template__question';
    description.textContent = template.question ?? '';

    wrapper.append(checkbox, title, description);
    container.append(wrapper);
  });
}

function renderFocusTable(rows = []) {
  const body = inputs.focusTableBody;
  if (!body) return;

  body.innerHTML = '';
  const entries = Array.isArray(rows) ? rows : [];
  if (inputs.focusCount) {
    inputs.focusCount.textContent = String(entries.length);
  }

  if (!entries.length) {
    const emptyRow = document.createElement('tr');
    const cell = document.createElement('td');
    cell.colSpan = 5;
    cell.textContent = 'No focus questions queued yet. Select templates or add a custom prompt to get started.';
    emptyRow.append(cell);
    body.append(emptyRow);
    return;
  }

  entries.forEach((entry) => {
    const row = document.createElement('tr');

    const createdCell = document.createElement('td');
    if (entry.created_at) {
      createdCell.textContent = formatRelativeTimestamp(entry.created_at);
      createdCell.title = new Date(entry.created_at).toLocaleString();
    } else {
      createdCell.textContent = '—';
    }
    row.append(createdCell);

    const tickerCell = document.createElement('td');
    tickerCell.textContent = entry.ticker ?? '—';
    row.append(tickerCell);

    const questionCell = document.createElement('td');
    questionCell.className = 'focus-question';
    questionCell.textContent = entry.question ?? '—';
    row.append(questionCell);

    const statusCell = document.createElement('td');
    const label = focusStatusLabels[entry.status] ?? entry.status ?? '—';
    statusCell.textContent = label;
    statusCell.dataset.status = entry.status ?? 'unknown';
    row.append(statusCell);

    const summaryCell = document.createElement('td');
    const summary = entry.answer_text ? String(entry.answer_text) : '';
    const truncated = summary.length > 160 ? `${summary.slice(0, 160)}…` : summary || '—';
    const badge = renderCacheBadge(entry.cache_hit);
    summaryCell.innerHTML = `${truncated}${badge}`;
    row.append(summaryCell);

    const updatedCell = document.createElement('td');
    const updatedAt = entry.answered_at ?? entry.updated_at ?? entry.created_at;
    if (updatedAt) {
      updatedCell.textContent = formatRelativeTimestamp(updatedAt);
      updatedCell.title = new Date(updatedAt).toLocaleString();
    } else {
      updatedCell.textContent = '—';
    }
    row.append(updatedCell);

    body.append(row);
  });
}

function resetFocusUI(message = '') {
  focusTemplates = [];
  focusRequests = [];
  renderFocusTemplates([]);
  renderFocusTable([]);
  updateFocusMetrics(null);
  setFocusPanelStatus(message);
  setFocusStatus('');
}

async function fetchFocusData({ silent = false } = {}) {
  if (!inputs.focusPanel) return;

  if (!activeRunId) {
    resetFocusUI('Set a run ID to manage focus questions.');
    return;
  }

  if (!authContext.user || !authContext.isAdmin) {
    resetFocusUI('Admin access required to queue focus questions.');
    return;
  }

  if (!authContext.token) {
    resetFocusUI('Session expired. Sign in again to continue.');
    await syncAccess({ preserveStatus: true });
    return;
  }

  if (!silent) {
    setFocusPanelStatus('Loading focus questions…');
  }

  focusLoading = true;
  applyAccessState({ preserveStatus: true });

  try {
    const url = new URL(RUNS_FOCUS_ENDPOINT);
    url.searchParams.set('run_id', activeRunId);
    const response = await fetch(url.toString(), {
      headers: buildFunctionHeaders({ json: false })
    });

    if (!response.ok) {
      const text = await response.text();
      throw new Error(`Focus endpoint responded ${response.status}: ${text}`);
    }

    const data = await response.json();
    focusTemplates = Array.isArray(data.templates) ? data.templates : [];
    focusRequests = Array.isArray(data.requests) ? data.requests : [];

    renderFocusTemplates(focusTemplates);
    renderFocusTable(focusRequests);
    updateFocusMetrics(data.metrics ?? null);

    const timestamp = new Date().toLocaleTimeString([], { hour: '2-digit', minute: '2-digit', second: '2-digit' });
    setFocusPanelStatus(`Last updated ${timestamp}`);
  } catch (error) {
    console.error('Failed to load focus questions', error);
    setFocusPanelStatus('Failed to load focus questions.');
  } finally {
    focusLoading = false;
    applyAccessState({ preserveStatus: true });
  }
}

async function submitFocusForm(event) {
  event.preventDefault();
  if (!inputs.focusForm) return;

  if (!activeRunId) {
    setFocusStatus('Set a run ID before queuing focus questions.', 'warn');
    return;
  }

  if (!authContext.user) {
    setFocusStatus('Sign in required.', 'warn');
    return;
  }

  if (!authContext.isAdmin) {
    setFocusStatus('Admin access required.', 'warn');
    return;
  }

  if (!authContext.token) {
    setFocusStatus('Session expired. Sign in again to continue.', 'warn');
    await syncAccess({ preserveStatus: true });
    return;
  }

  const ticker = inputs.focusTicker ? inputs.focusTicker.value.trim() : '';
  if (!ticker) {
    setFocusStatus('Choose a ticker before queuing focus questions.', 'warn');
    return;
  }

  const selectedTemplates = inputs.focusTemplates
    ? Array.from(inputs.focusTemplates.querySelectorAll('input[type="checkbox"]:checked')).map((input) => input.value)
    : [];

  const customQuestion = inputs.focusCustomQuestion ? inputs.focusCustomQuestion.value.trim() : '';

  if (!selectedTemplates.length && !customQuestion) {
    setFocusStatus('Select at least one template or enter a custom question.', 'warn');
    return;
  }

  focusLoading = true;
  setFocusStatus('Submitting focus questions…');
  applyAccessState({ preserveStatus: true });

  try {
    const body = {
      run_id: activeRunId,
      ticker,
      template_slugs: selectedTemplates,
      custom_questions: customQuestion ? [customQuestion] : []
    };

    const response = await fetch(RUNS_FOCUS_ENDPOINT, {
      method: 'POST',
      headers: buildFunctionHeaders(),
      body: JSON.stringify(body)
    });

    if (!response.ok) {
      const text = await response.text();
      throw new Error(`Focus submit failed (${response.status}): ${text}`);
    }

    if (inputs.focusCustomQuestion) {
      inputs.focusCustomQuestion.value = '';
    }
    if (inputs.focusTemplates) {
      inputs.focusTemplates.querySelectorAll('input[type="checkbox"]').forEach((input) => {
        input.checked = false;
      });
    }

    setFocusStatus('Focus questions queued.', 'success');
    scheduleFocusRefresh({ immediate: true });
  } catch (error) {
    console.error('Focus question submission failed', error);
    setFocusStatus(`Failed to queue focus questions: ${error.message}`, 'warn');
  } finally {
    focusLoading = false;
    applyAccessState({ preserveStatus: true });
  }
}

async function refreshFollowupTickers({ silent = false } = {}) {
  if (!inputs.followupTicker) return;

  if (!activeRunId) {
    populateFollowupTickers([]);
    if (!silent) setFollowupPanelStatus('Select a run to view follow-up questions.');
    return;
  }

  try {
    const { data, error } = await supabase
      .from('run_items')
      .select('ticker')
      .eq('run_id', activeRunId)
      .order('ticker', { ascending: true });
    if (error) throw error;
    const tickers = (data ?? []).map((row) => (row?.ticker ? String(row.ticker).toUpperCase() : null)).filter(Boolean);
    populateFollowupTickers(tickers);
  } catch (error) {
    console.warn('Failed to load follow-up tickers', error);
  }
}

function clearFollowupRefreshTimer() {
  if (followupRefreshTimer) {
    clearTimeout(followupRefreshTimer);
    followupRefreshTimer = null;
  }
}

function scheduleFollowupRefresh({ immediate = false } = {}) {
  if (immediate) {
    clearFollowupRefreshTimer();
    refreshFollowupList({ silent: true }).catch((error) => {
      console.error('Follow-up refresh failed', error);
    });
    return;
  }

  if (followupRefreshTimer) return;
  followupRefreshTimer = window.setTimeout(() => {
    followupRefreshTimer = null;
    refreshFollowupList({ silent: true }).catch((error) => {
      console.error('Follow-up refresh failed', error);
    });
  }, 500);
}

function resetFollowupUI(message = '') {
  populateFollowupTickers([]);
  renderFollowupTable([]);
  setFollowupPanelStatus(message);
  if (!message) {
    setFollowupStatus('');
  }
}

async function refreshFollowupList({ silent = false } = {}) {
  if (!inputs.followupTableBody) return;

  if (!activeRunId) {
    resetFollowupUI('Select a run to view follow-up questions.');
    return;
  }

  if (!authContext.user) {
    resetFollowupUI('Sign in to view follow-up questions.');
    return;
  }

  if (!authContext.isAdmin && !authContext.membershipActive) {
    resetFollowupUI('Membership required to view follow-up questions.');
    return;
  }

  if (!authContext.token) {
    if (!silent) setFollowupPanelStatus('Session expired. Refresh or sign in again to load follow-ups.');
    return;
  }

  if (followupLoading) return;
  followupLoading = true;

  if (!silent) {
    setFollowupPanelStatus('Loading follow-up requests…');
  }

  try {
    const url = new URL(RUNS_FEEDBACK_ENDPOINT);
    url.searchParams.set('run_id', activeRunId);
    const response = await fetch(url.toString(), {
      headers: buildFunctionHeaders({ json: false })
    });
    const payload = await response.json().catch(() => ({}));
    if (!response.ok) {
      const message = payload?.error || `Failed to load follow-up requests (${response.status})`;
      throw new Error(message);
    }
    const items = Array.isArray(payload?.items) ? payload.items : [];
    renderFollowupTable(items);
    if (!silent) {
      setFollowupPanelStatus(items.length ? '' : 'No follow-up questions yet.');
    }
  } catch (error) {
    console.error('Failed to load follow-up requests', error);
    setFollowupPanelStatus(error instanceof Error ? error.message : String(error));
  } finally {
    followupLoading = false;
  }
}

function updateFollowupAccess() {
  const hasRun = Boolean(activeRunId);
  const signedIn = Boolean(authContext.user);
  const hasMembership = authContext.isAdmin || authContext.membershipActive;
  const canSubmit = hasRun && signedIn && hasMembership;

  if (inputs.followupQuestion) {
    inputs.followupQuestion.disabled = !canSubmit;
  }
  if (inputs.followupTicker) {
    inputs.followupTicker.disabled = !canSubmit;
  }
  if (inputs.submitFollowupBtn) {
    inputs.submitFollowupBtn.disabled = !canSubmit;
  }

  if (!signedIn) {
    setFollowupStatus('Sign in to submit follow-up questions.', 'error');
    setFollowupPanelStatus('Sign in to view follow-up questions.');
    return;
  }

  if (!hasRun) {
    setFollowupStatus('Select an active run to submit feedback.');
    setFollowupPanelStatus('Select a run to view follow-up questions.');
    return;
  }

  if (!hasMembership) {
    setFollowupStatus('Activate a membership to send follow-up questions.', 'error');
    setFollowupPanelStatus('Membership required to view follow-up questions.');
    return;
  }

  if (inputs.followupStatus?.dataset.tone !== 'success') {
    setFollowupStatus('');
  }
  setFollowupPanelStatus('');
}

async function submitFollowupRequest(event) {
  event.preventDefault();

  if (!activeRunId) {
    setFollowupStatus('Select an active run first.', 'error');
    return;
  }

  if (!authContext.user) {
    setFollowupStatus('Sign in to submit follow-up questions.', 'error');
    return;
  }

  if (!authContext.isAdmin && !authContext.membershipActive) {
    setFollowupStatus('Membership required to submit follow-up questions.', 'error');
    return;
  }

  if (!authContext.token) {
    setFollowupStatus('Session expired. Refresh and try again.', 'error');
    await syncAccess({ preserveStatus: true });
    return;
  }

  const questionValue = (inputs.followupQuestion?.value ?? '').trim();
  const tickerValue = (inputs.followupTicker?.value ?? '').trim();

  if (questionValue.length < 8) {
    setFollowupStatus('Follow-up question must be at least 8 characters.', 'error');
    return;
  }

  if (inputs.submitFollowupBtn) {
    inputs.submitFollowupBtn.disabled = true;
  }
  if (inputs.followupTicker) {
    inputs.followupTicker.disabled = true;
  }
  if (inputs.followupQuestion) {
    inputs.followupQuestion.disabled = true;
  }

  setFollowupStatus('Submitting follow-up…');

  try {
    const response = await fetch(RUNS_FEEDBACK_ENDPOINT, {
      method: 'POST',
      headers: buildFunctionHeaders(),
      body: JSON.stringify({
        run_id: activeRunId,
        ticker: tickerValue || undefined,
        question: questionValue,
        context: {
          origin: window.location.origin,
          pathname: window.location.pathname,
          submitted_at: new Date().toISOString()
        }
      })
    });
    const payload = await response.json().catch(() => ({}));
    if (!response.ok) {
      const message = payload?.error || `Failed to submit follow-up (${response.status})`;
      throw new Error(message);
    }

    setFollowupStatus('Follow-up logged. Check the table below for updates.', 'success');
    if (inputs.followupQuestion) {
      inputs.followupQuestion.value = '';
    }
    if (inputs.followupTicker) {
      inputs.followupTicker.value = tickerValue && followupTickers.includes(tickerValue) ? tickerValue : '';
    }
    scheduleFollowupRefresh({ immediate: true });
  } catch (error) {
    const message = error instanceof Error ? error.message : String(error);
    setFollowupStatus(message, 'error');
  } finally {
    if (inputs.submitFollowupBtn) {
      inputs.submitFollowupBtn.disabled = false;
    }
    if (inputs.followupTicker) {
      inputs.followupTicker.disabled = false;
    }
    if (inputs.followupQuestion) {
      inputs.followupQuestion.disabled = false;
    }
  }
}

async function fetchStage1Summary({ silent = false } = {}) {
  if (!inputs.stage1Status) return;

  if (!activeRunId) {
    updateStage1Metrics();
    renderRecentClassifications([]);
    if (!silent) inputs.stage1Status.textContent = 'Set a run ID to monitor triage progress.';
    return;
  }

  if (!silent) inputs.stage1Status.textContent = 'Fetching Stage 1 progress…';

  try {
    const [totalRes, pendingRes, completedRes, failedRes, answersRes] = await Promise.all([
      supabase
        .from('run_items')
        .select('*', { count: 'exact', head: true })
        .eq('run_id', activeRunId),
      supabase
        .from('run_items')
        .select('*', { count: 'exact', head: true })
        .eq('run_id', activeRunId)
        .eq('status', 'pending')
        .eq('stage', 0),
      supabase
        .from('run_items')
        .select('*', { count: 'exact', head: true })
        .eq('run_id', activeRunId)
        .eq('status', 'ok')
        .gte('stage', 1),
      supabase
        .from('run_items')
        .select('*', { count: 'exact', head: true })
        .eq('run_id', activeRunId)
        .eq('status', 'failed'),
      supabase
        .from('answers')
        .select('ticker, answer_json, created_at')
        .eq('run_id', activeRunId)
        .eq('stage', 1)
        .order('created_at', { ascending: false })
        .limit(8)
    ]);

    if (totalRes.error) throw totalRes.error;
    if (pendingRes.error) throw pendingRes.error;
    if (completedRes.error) throw completedRes.error;
    if (failedRes.error) throw failedRes.error;
    if (answersRes.error) throw answersRes.error;

    const metrics = {
      total: totalRes.count ?? 0,
      pending: pendingRes.count ?? 0,
      completed: completedRes.count ?? 0,
      failed: failedRes.count ?? 0
    };

    updateStage1Metrics(metrics);

    const recent = (answersRes.data ?? []).map((row) => {
      const answer = row.answer_json ?? {};
      let summary = '';
      if (Array.isArray(answer.reasons) && answer.reasons.length) {
        summary = answer.reasons[0];
      } else if (typeof answer.summary === 'string') {
        summary = answer.summary;
      } else if (typeof answer.reason === 'string') {
        summary = answer.reason;
      }

      return {
        ticker: row.ticker,
        label: answer.label ?? answer.classification ?? null,
        summary: summary || '—',
        updated_at: row.created_at
      };
    });

    renderRecentClassifications(recent);

    const timestamp = new Date().toLocaleTimeString([], { hour: '2-digit', minute: '2-digit', second: '2-digit' });
    inputs.stage1Status.textContent = `Last updated ${timestamp}`;
  } catch (error) {
    console.error('Failed to load Stage 1 summary', error);
    inputs.stage1Status.textContent = 'Failed to load Stage 1 progress.';
  }
}

async function fetchStage2Summary({ silent = false } = {}) {
  if (!inputs.stage2Status) return;

  if (!activeRunId) {
    updateStage2Metrics();
    renderStage2Insights([]);
    if (!silent) inputs.stage2Status.textContent = 'Set a run ID to monitor Stage 2 progress.';
    return;
  }

  if (!silent) inputs.stage2Status.textContent = 'Fetching Stage 2 progress…';

  try {
    const [summaryResult, answersResult] = await Promise.all([
      supabase.rpc('run_stage2_summary', { p_run_id: activeRunId }).maybeSingle(),
      supabase
        .from('answers')
        .select('ticker, answer_json, created_at')
        .eq('run_id', activeRunId)
        .eq('stage', 2)
        .order('created_at', { ascending: false })
        .limit(8)
    ]);

    if (summaryResult.error) throw summaryResult.error;
    if (answersResult.error) throw answersResult.error;

    const summary = summaryResult.data ?? null;
    const metrics = {
      total: summary ? Number(summary.total_survivors ?? 0) : 0,
      pending: summary ? Number(summary.pending ?? 0) : 0,
      completed: summary ? Number(summary.completed ?? 0) : 0,
      failed: summary ? Number(summary.failed ?? 0) : 0,
      goDeep: summary ? Number(summary.go_deep ?? 0) : 0
    };

    updateStage2Metrics(metrics);

    const recent = (answersResult.data ?? []).map((row) => {
      const answer = row.answer_json ?? {};
      const verdict = answer?.verdict ?? {};
      const rawGoDeep = verdict?.go_deep;
      const goDeep = typeof rawGoDeep === 'boolean'
        ? rawGoDeep
        : typeof rawGoDeep === 'string'
          ? rawGoDeep.toLowerCase() === 'true'
          : false;
      let summaryText = typeof verdict?.summary === 'string' ? verdict.summary : '';
      if (!summaryText && Array.isArray(answer?.next_steps) && answer.next_steps.length) {
        summaryText = String(answer.next_steps[0]);
      }
      return {
        ticker: row.ticker,
        go_deep: goDeep,
        summary: summaryText || '—',
        updated_at: row.created_at,
        status: 'ok'
      };
    });

    renderStage2Insights(recent);

    const timestamp = new Date().toLocaleTimeString([], { hour: '2-digit', minute: '2-digit', second: '2-digit' });
    inputs.stage2Status.textContent = `Last updated ${timestamp}`;
  } catch (error) {
    console.error('Failed to load Stage 2 summary', error);
    inputs.stage2Status.textContent = 'Failed to load Stage 2 progress.';
  }
}

async function fetchStage3Summary({ silent = false } = {}) {
  if (!inputs.stage3Status) return;

  if (!activeRunId) {
    updateStage3Metrics();
    renderStage3Reports([]);
    if (!silent) inputs.stage3Status.textContent = 'Set a run ID to monitor Stage 3 deep dives.';
    return;
  }

  if (!silent) inputs.stage3Status.textContent = 'Fetching Stage 3 progress…';

  try {
    const [summaryResult, answersResult, costResult] = await Promise.all([
      supabase.rpc('run_stage3_summary', { p_run_id: activeRunId }).maybeSingle(),
      supabase
        .from('answers')
        .select('ticker, answer_json, answer_text, question_group, created_at')
        .eq('run_id', activeRunId)
        .eq('stage', 3)
        .order('created_at', { ascending: false })
        .limit(10),
      supabase.rpc('run_cost_breakdown', { p_run_id: activeRunId })
    ]);

    if (summaryResult.error) throw summaryResult.error;
    if (answersResult.error) throw answersResult.error;
    if (costResult.error) throw costResult.error;

    const summary = summaryResult.data ?? null;
    const metrics = {
      finalists: summary ? Number(summary.total_finalists ?? summary.finalists ?? 0) : 0,
      pending: summary ? Number(summary.pending ?? 0) : 0,
      completed: summary ? Number(summary.completed ?? 0) : 0,
      failed: summary ? Number(summary.failed ?? 0) : 0,
      spend: 0
    };

    const breakdown = Array.isArray(costResult.data) ? costResult.data : [];
    const stage3Spend = breakdown
      .filter((row) => Number(row.stage) === 3)
      .reduce((acc, row) => acc + Number(row.cost_usd ?? 0), 0);
    metrics.spend = stage3Spend;

    updateStageSpendChart(breakdown);

    updateStage3Metrics(metrics);

    const reports = (answersResult.data ?? [])
      .filter((row) => (row.question_group ?? '').toLowerCase() === 'summary')
      .map((row) => {
        const answer = row.answer_json ?? {};
        const verdict = answer.verdict ?? answer.rating ?? answer.recommendation ?? null;
        const summaryText =
          answer.thesis ??
          answer.summary ??
          answer.narrative ??
          (Array.isArray(answer.takeaways) && answer.takeaways.length ? answer.takeaways[0] : null) ??
          row.answer_text ??
          '—';
        return {
          ticker: row.ticker,
          verdict,
          summary: summaryText,
          answer_text: row.answer_text ?? null,
          updated_at: row.created_at
        };
      });

    renderStage3Reports(reports);

    const timestamp = new Date().toLocaleTimeString([], { hour: '2-digit', minute: '2-digit', second: '2-digit' });
    inputs.stage3Status.textContent = `Last updated ${timestamp}`;
  } catch (error) {
    console.error('Failed to load Stage 3 summary', error);
    inputs.stage3Status.textContent = 'Failed to load Stage 3 progress.';
  }
}

function setActiveRunId(value, { announce = true, silent = false } = {}) {
  const normalized = typeof value === 'string' ? value.trim() : '';
  if (normalized && !isValidUuid(normalized)) {
    if (inputs.stage1Status) inputs.stage1Status.textContent = 'Run ID must be a valid UUID.';
    return false;
  }

  const previous = activeRunId;
  activeRunId = normalized || null;
  const changed = previous !== activeRunId;

  if (changed && autoContinueActive) {
    disableAutoContinue('Auto continue paused while switching runs.');
  }

  if (activeRunId) {
    localStorage.setItem(RUN_STORAGE_KEY, activeRunId);
  } else {
    localStorage.removeItem(RUN_STORAGE_KEY);
  }

  updateRunDisplay();
  applyAccessState({ preserveStatus: true });

  if (!activeRunId) {
    unsubscribeFromRunChannel();
    updateRunMeta(null);
    updateStage1Metrics();
    renderRecentClassifications([]);
    updateStage2Metrics();
    renderStage2Insights([]);
    updateStage3Metrics();
    renderStage3Reports([]);
    resetFollowupUI('No active run selected.');
    resetFocusUI('No active run selected.');
    applySchedulerUI(null);
    hideSchedulerToast();
    renderNotificationEvents();
    if (announce && inputs.stage1Status) {
      inputs.stage1Status.textContent = 'Active run cleared. Set a run ID to continue.';
    }
    if (announce) {
      logStatus('Active run cleared.');
    }
    if (inputs.stage2Status) inputs.stage2Status.textContent = 'Active run cleared.';
    if (inputs.stage3Status) inputs.stage3Status.textContent = 'Active run cleared.';
    return changed;
  }

  subscribeToRunChannel(activeRunId);

  hideSchedulerToast();
  const hasCachedSchedule = scheduleCache.has(activeRunId);
  const cachedSchedule = hasCachedSchedule ? scheduleCache.get(activeRunId) : null;
  applySchedulerUI(cachedSchedule ?? null, { cache: hasCachedSchedule });
  if (!hasCachedSchedule && inputs.schedulerStatus) {
    inputs.schedulerStatus.textContent = 'Loading background schedule…';
  }
  if (!hasCachedSchedule && inputs.schedulerSummary) {
    inputs.schedulerSummary.textContent = 'Loading background schedule…';
  }

  fetchRunMeta({ silent }).catch((error) => {
    console.error('Failed to refresh run details', error);
  });

  fetchRunSchedule({ silent: true }).catch((error) => {
    console.error('Failed to refresh run schedule', error);
  });

  if (announce) {
    const message = `Active run set to ${activeRunId}`;
    if (inputs.stage1Status) inputs.stage1Status.textContent = message;
    if (inputs.stage2Status) inputs.stage2Status.textContent = 'Loading Stage 2 progress…';
    if (inputs.stage3Status) inputs.stage3Status.textContent = 'Loading Stage 3 progress…';
    logStatus(message);
  }

  fetchStage1Summary({ silent }).catch((error) => {
    console.error('Failed to refresh Stage 1 summary', error);
    if (inputs.stage1Status) inputs.stage1Status.textContent = 'Failed to load Stage 1 progress.';
  });

  fetchStage2Summary({ silent }).catch((error) => {
    console.error('Failed to refresh Stage 2 summary', error);
    if (inputs.stage2Status) inputs.stage2Status.textContent = 'Failed to load Stage 2 progress.';
  });

  fetchStage3Summary({ silent }).catch((error) => {
    console.error('Failed to refresh Stage 3 summary', error);
    if (inputs.stage3Status) inputs.stage3Status.textContent = 'Failed to load Stage 3 progress.';
  });

  refreshFollowupTickers({ silent: true }).catch((error) => {
    console.warn('Failed to load follow-up tickers', error);
  });
  refreshFollowupList({ silent }).catch((error) => {
    console.warn('Failed to load follow-up requests', error);
  });
  fetchFocusData({ silent }).catch((error) => {
    console.warn('Failed to load focus questions', error);
  });
  loadNotificationEvents({ silent: true }).catch((error) => {
    console.warn('Failed to refresh notification log', error);
  });

  return changed;
}

async function processStage1Batch() {
  if (!inputs.stage1Btn) return;

  if (!activeRunId) {
    if (inputs.stage1Status) inputs.stage1Status.textContent = 'Assign a run ID before processing.';
    return;
  }

  if (currentRunMeta?.stop_requested) {
    if (inputs.stage1Status) inputs.stage1Status.textContent = 'Run flagged to stop. Clear the stop request to continue processing.';
    return;
  }

  if (currentRunMeta?.budget_exhausted) {
    if (inputs.stage1Status) inputs.stage1Status.textContent = 'Run budget reached. Increase the guardrail before processing more triage batches.';
    return;
  }

  await syncAccess({ preserveStatus: true });

  if (!authContext.user) {
    if (inputs.stage1Status) inputs.stage1Status.textContent = 'Sign in required.';
    return;
  }

  if (!authContext.isAdmin) {
    if (inputs.stage1Status) inputs.stage1Status.textContent = 'Admin access required.';
    return;
  }

  if (!authContext.token) {
    if (inputs.stage1Status) inputs.stage1Status.textContent = 'Session expired. Sign in again to continue.';
    await syncAccess();
    return;
  }

  inputs.stage1Btn.disabled = true;
  if (inputs.stage1Status) inputs.stage1Status.textContent = 'Processing Stage 1 batch…';

  try {
    const response = await fetch(STAGE1_CONSUME_ENDPOINT, {
      method: 'POST',
      headers: buildFunctionHeaders(),
      body: JSON.stringify({
        run_id: activeRunId,
        limit: 8,
        client_meta: {
          origin: window.location.origin,
          triggered_at: new Date().toISOString()
        }
      })
    });

    const raw = await response.text();
    let payload = {};
    if (raw) {
      try {
        payload = JSON.parse(raw);
      } catch (error) {
        console.warn('Unable to parse Stage 1 response JSON', error);
      }
    }

    if (!response.ok) {
      const message = payload?.error || `Stage 1 endpoint responded ${response.status}`;
      throw new Error(message);
    }

    const results = Array.isArray(payload.results) ? payload.results : [];
    if (results.length) {
      renderRecentClassifications(results);
    }

    const cacheNote = payload.cache_hits ? ` (cached ${payload.cache_hits})` : '';
    const message = (payload.message || `Processed ${results.length} ticker${results.length === 1 ? '' : 's'}.`) + cacheNote;
    if (inputs.stage1Status) inputs.stage1Status.textContent = message;
    logStatus(`[Stage 1] ${message}`);
  } catch (error) {
    console.error('Stage 1 batch error', error);
    if (inputs.stage1Status) inputs.stage1Status.textContent = `Stage 1 failed: ${error.message}`;
    logStatus(`Stage 1 batch failed: ${error.message}`);
  } finally {
    try {
      await fetchStage1Summary({ silent: true });
    } catch (error) {
      console.error('Failed to refresh Stage 1 summary after batch', error);
    }
    try {
      await fetchStage2Summary({ silent: true });
    } catch (error) {
      console.error('Failed to refresh Stage 2 summary after Stage 1 batch', error);
    }
    try {
      await fetchRunMeta({ silent: true });
    } catch (error) {
      console.error('Failed to refresh run meta after Stage 1 batch', error);
    }
    applyAccessState({ preserveStatus: true });
  }
}

async function processStage2Batch() {
  if (!inputs.stage2Btn) return;

  if (!activeRunId) {
    if (inputs.stage2Status) inputs.stage2Status.textContent = 'Assign a run ID before processing.';
    return;
  }

  if (currentRunMeta?.stop_requested) {
    if (inputs.stage2Status) inputs.stage2Status.textContent = 'Run flagged to stop. Clear the stop request to continue processing.';
    return;
  }

  if (currentRunMeta?.budget_exhausted) {
    if (inputs.stage2Status) inputs.stage2Status.textContent = 'Run budget reached. Increase the guardrail before scoring additional survivors.';
    return;
  }

  await syncAccess({ preserveStatus: true });
  if (!authContext.isAdmin) {
    if (inputs.stage2Status) inputs.stage2Status.textContent = 'Admin access required for Stage 2.';
    return;
  }
  if (!authContext.token) {
    if (inputs.stage2Status) inputs.stage2Status.textContent = 'Session expired. Refresh and try again.';
    return;
  }

  inputs.stage2Btn.disabled = true;
  if (inputs.stage2Status) inputs.stage2Status.textContent = 'Processing Stage 2 batch…';

  try {
    const response = await fetch(STAGE2_CONSUME_ENDPOINT, {
      method: 'POST',
      headers: buildFunctionHeaders(),
      body: JSON.stringify({
        run_id: activeRunId,
        limit: 4,
        client_meta: {
          origin: window.location.origin,
          triggered_at: new Date().toISOString()
        }
      })
    });

    const raw = await response.text();
    let payload = {};
    if (raw) {
      try {
        payload = JSON.parse(raw);
      } catch (error) {
        console.warn('Unable to parse Stage 2 response JSON', error);
      }
    }

    if (!response.ok) {
      const message = payload?.error || `Stage 2 endpoint responded ${response.status}`;
      throw new Error(message);
    }

    const results = Array.isArray(payload.results) ? payload.results : [];
    if (results.length) {
      renderStage2Insights(results);
    }

    if (payload.metrics) {
      updateStage2Metrics(
        {
          total: Number(payload.metrics.total_survivors ?? payload.metrics.total ?? 0),
          pending: Number(payload.metrics.pending ?? 0),
          completed: Number(payload.metrics.completed ?? 0),
          failed: Number(payload.metrics.failed ?? 0),
          goDeep: Number(payload.metrics.go_deep ?? payload.metrics.goDeep ?? 0)
        },
        payload.retrieval ?? null
      );
    }

    const cacheNote = payload.cache_hits ? ` (cached ${payload.cache_hits})` : '';
    const message = (payload.message || `Processed ${results.length} ticker${results.length === 1 ? '' : 's'}.`) + cacheNote;
    if (inputs.stage2Status) inputs.stage2Status.textContent = message;
    logStatus(`[Stage 2] ${message}`);
  } catch (error) {
    console.error('Stage 2 batch error', error);
    if (inputs.stage2Status) inputs.stage2Status.textContent = `Stage 2 failed: ${error.message}`;
    logStatus(`Stage 2 batch failed: ${error.message}`);
  } finally {
    try {
      await fetchStage2Summary({ silent: true });
    } catch (error) {
      console.error('Failed to refresh Stage 2 summary after batch', error);
    }
    try {
      await fetchRunMeta({ silent: true });
    } catch (error) {
      console.error('Failed to refresh run meta after Stage 2 batch', error);
    }
    applyAccessState({ preserveStatus: true });
  }
}

async function processStage3Batch() {
  if (!inputs.stage3Btn) return;

  if (!activeRunId) {
    if (inputs.stage3Status) inputs.stage3Status.textContent = 'Assign a run ID before processing deep dives.';
    return;
  }

  if (currentRunMeta?.stop_requested) {
    if (inputs.stage3Status) inputs.stage3Status.textContent = 'Run flagged to stop. Clear the stop request to continue.';
    return;
  }

  if (currentRunMeta?.budget_exhausted) {
    if (inputs.stage3Status) inputs.stage3Status.textContent = 'Run budget reached. Increase the guardrail before running more deep dives.';
    return;
  }

  await syncAccess({ preserveStatus: true });
  if (!authContext.isAdmin) {
    if (inputs.stage3Status) inputs.stage3Status.textContent = 'Admin access required for Stage 3.';
    return;
  }
  if (!authContext.token) {
    if (inputs.stage3Status) inputs.stage3Status.textContent = 'Session expired. Refresh and try again.';
    return;
  }

  inputs.stage3Btn.disabled = true;
  if (inputs.stage3Status) inputs.stage3Status.textContent = 'Processing Stage 3 batch…';

  try {
    const response = await fetch(STAGE3_CONSUME_ENDPOINT, {
      method: 'POST',
      headers: buildFunctionHeaders(),
      body: JSON.stringify({
        run_id: activeRunId,
        limit: 2,
        client_meta: {
          origin: window.location.origin,
          triggered_at: new Date().toISOString()
        }
      })
    });

    const raw = await response.text();
    let payload = {};
    if (raw) {
      try {
        payload = JSON.parse(raw);
      } catch (error) {
        console.warn('Unable to parse Stage 3 response JSON', error);
      }
    }

    if (!response.ok) {
      const message = payload?.error || `Stage 3 endpoint responded ${response.status}`;
      throw new Error(message);
    }

    const reports = Array.isArray(payload.results) ? payload.results : [];
    if (reports.length) {
      renderStage3Reports(reports);
    }

    if (payload.metrics) {
      updateStage3Metrics(
        {
          finalists: Number(payload.metrics.total_finalists ?? payload.metrics.finalists ?? payload.metrics.total ?? 0),
          pending: Number(payload.metrics.pending ?? 0),
          completed: Number(payload.metrics.completed ?? 0),
          failed: Number(payload.metrics.failed ?? 0),
          spend: Number(payload.metrics.spend ?? payload.metrics.total_spend ?? 0)
        },
        payload.retrieval ?? null
      );
    }

    const cacheNote = payload.cache_hits ? ` (cached ${payload.cache_hits})` : '';
    const message = (payload.message || `Processed ${reports.length} finalist${reports.length === 1 ? '' : 's'}.`) + cacheNote;
    if (inputs.stage3Status) inputs.stage3Status.textContent = message;
    logStatus(`[Stage 3] ${message}`);
  } catch (error) {
    console.error('Stage 3 batch error', error);
    if (inputs.stage3Status) inputs.stage3Status.textContent = `Stage 3 failed: ${error.message}`;
    logStatus(`Stage 3 batch failed: ${error.message}`);
  } finally {
    try {
      await fetchStage3Summary({ silent: true });
    } catch (error) {
      console.error('Failed to refresh Stage 3 summary after batch', error);
    }
    try {
      await fetchRunMeta({ silent: true });
    } catch (error) {
      console.error('Failed to refresh run meta after Stage 3 batch', error);
    }
    applyAccessState({ preserveStatus: true });
  }
}

function stageCost(n, inTok, outTok, modelSlug) {
  if (!n) return { total: 0, inCost: 0, outCost: 0 };
  const price = priceMap.get(modelSlug);
  if (!price) return { total: 0, inCost: 0, outCost: 0 };
  const inCost = (n * inTok / 1_000_000) * price.in;
  const outCost = (n * outTok / 1_000_000) * price.out;
  return { total: inCost + outCost, inCost, outCost };
}

function formatCurrency(amount) {
  return `$${amount.toFixed(2)}`;
}

function updateCostOutput() {
  if (!inputs.costOut) return;
  const settings = getSettingsFromInputs();
  persistSettings(settings);

  if (inputs.budgetInput) {
    inputs.budgetInput.value = settings.budgetUsd ? String(settings.budgetUsd) : '0';
  }

  const survivorsStage2 = Math.round(settings.universe * (settings.surviveStage2 / 100));
  const survivorsStage3 = Math.round(survivorsStage2 * (settings.surviveStage3 / 100));

  const s1 = stageCost(settings.universe, settings.stage1.inTokens, settings.stage1.outTokens, settings.stage1.model);
  const s2 = stageCost(survivorsStage2, settings.stage2.inTokens, settings.stage2.outTokens, settings.stage2.model);
  const s3 = stageCost(survivorsStage3, settings.stage3.inTokens, settings.stage3.outTokens, settings.stage3.model);

  const total = s1.total + s2.total + s3.total;

  const rows = inputs.costOut.querySelectorAll('li');
  if (rows[0]) rows[0].lastElementChild.textContent = formatCurrency(s1.total);
  if (rows[1]) rows[1].lastElementChild.textContent = formatCurrency(s2.total);
  if (rows[2]) rows[2].lastElementChild.textContent = formatCurrency(s3.total);
  inputs.totalCost.textContent = formatCurrency(total);
  inputs.survivorSummary.textContent = `Stage 2 survivors: ${survivorsStage2.toLocaleString()} • Stage 3 finalists: ${survivorsStage3.toLocaleString()}`;

  if (inputs.budgetDelta) {
    const budgetUsd = Math.max(0, Number(settings.budgetUsd ?? 0) || 0);
    if (budgetUsd > 0) {
      const diffRaw = budgetUsd - total;
      const diff = Math.abs(diffRaw) < 0.005 ? 0 : diffRaw;
      if (diff >= 0) {
        inputs.budgetDelta.textContent = `Budget cushion: ${formatCurrency(diff)} remaining`;
        inputs.budgetDelta.classList.remove('over');
      } else {
        inputs.budgetDelta.textContent = `Over budget by ${formatCurrency(Math.abs(diff))}`;
        inputs.budgetDelta.classList.add('over');
      }
    } else {
      inputs.budgetDelta.textContent = 'No budget guardrail set.';
      inputs.budgetDelta.classList.remove('over');
    }
  }

  updateScopeStatusMessage(plannerScope.mode, getWatchlistById(plannerScope.watchlistId), plannerScope.customTickers);
}

function logStatus(message) {
  if (!inputs.log) return;
  const now = new Date();
  const timestamp = now.toLocaleTimeString([], { hour: '2-digit', minute: '2-digit', second: '2-digit' });
  inputs.log.textContent = `[${timestamp}] ${message}\n\n${inputs.log.textContent}`.trim();
}

const defaultSectorEmptyText = inputs.sectorNotesEmpty?.textContent ??
  'No sector notes yet. Add heuristics to customise Stage 2 scoring.';

function truncateNotes(text, limit = 180) {
  if (!text) return '';
  const normalized = String(text).replace(/\s+/g, ' ').trim();
  if (normalized.length <= limit) return normalized;
  return `${normalized.slice(0, limit - 1).trimEnd()}…`;
}

function clearSectorNotes() {
  if (inputs.sectorNotesList) {
    inputs.sectorNotesList.innerHTML = '';
    inputs.sectorNotesList.hidden = true;
  }
  if (inputs.sectorNotesEmpty) {
    inputs.sectorNotesEmpty.textContent = defaultSectorEmptyText;
    inputs.sectorNotesEmpty.hidden = false;
  }
  sectorNotesReady = false;
}

function renderSectorNotes(records = []) {
  if (!inputs.sectorNotesList || !inputs.sectorNotesEmpty) return;
  if (!records.length) {
    clearSectorNotes();
    return;
  }

  const fragment = document.createDocumentFragment();
  records.forEach((record) => {
    const item = document.createElement('li');
    item.className = 'sector-notes__item';
    const title = document.createElement('strong');
    title.textContent = record.sector;
    const body = document.createElement('p');
    body.textContent = truncateNotes(record.notes);
    item.append(title, body);
    fragment.append(item);
  });

  inputs.sectorNotesList.innerHTML = '';
  inputs.sectorNotesList.appendChild(fragment);
  inputs.sectorNotesList.hidden = false;
  inputs.sectorNotesEmpty.hidden = true;
}

async function refreshSectorNotes({ silent = false } = {}) {
  if (!authContext.isAdmin || !inputs.sectorNotesList) return;
  if (!silent && inputs.sectorNotesEmpty) {
    inputs.sectorNotesEmpty.textContent = 'Loading sector guidance…';
    inputs.sectorNotesEmpty.hidden = false;
  }
  try {
    const { data, error } = await supabase
      .from('sector_prompts')
      .select('sector, notes')
      .order('sector', { ascending: true })
      .limit(12);
    if (error) throw error;
    const records = (data || []).map((entry) => ({
      sector: String(entry.sector || 'Unknown'),
      notes: String(entry.notes || '')
    }));
    sectorNotesReady = true;
    renderSectorNotes(records);
  } catch (error) {
    console.error('Failed to refresh sector notes', error);
    if (inputs.sectorNotesEmpty) {
      inputs.sectorNotesEmpty.textContent = 'Unable to load sector notes right now.';
      inputs.sectorNotesEmpty.hidden = false;
    }
  }
}

function detachSectorNotesChannel() {
  if (sectorNotesChannel) {
    supabase.removeChannel(sectorNotesChannel);
    sectorNotesChannel = null;
  }
}

function subscribeSectorNotes() {
  if (!authContext.isAdmin || !inputs.sectorNotesList) return;
  detachSectorNotesChannel();
  sectorNotesChannel = supabase
    .channel('planner-sector-prompts')
    .on('postgres_changes', { event: '*', schema: 'public', table: 'sector_prompts' }, () => {
      refreshSectorNotes({ silent: true });
    });
  sectorNotesChannel.subscribe((status) => {
    if (status === 'SUBSCRIBED') {
      refreshSectorNotes({ silent: sectorNotesReady });
    }
  });
}

function applyAccessState({ preserveStatus = false } = {}) {
  const previousState = lastAccessState;
  const state = !authContext.user
    ? 'signed-out'
    : authContext.isAdmin
      ? 'admin-ok'
      : authContext.membershipActive
        ? 'member'
        : 'no-membership';

  const haltRequested = (currentRunMeta?.stop_requested ?? false) || (currentRunMeta?.budget_exhausted ?? false);

  updateAutoContinueAvailability();
  updateFollowupAccess();

  const schedulerReady = state === 'admin-ok' && Boolean(activeRunId);
  const schedulerDisabled = !schedulerReady || schedulerLoading;
  if (inputs.schedulerEnabled) {
    inputs.schedulerEnabled.disabled = schedulerDisabled;
  }
  [
    inputs.schedulerCadence,
    inputs.schedulerStage1,
    inputs.schedulerStage2,
    inputs.schedulerStage3,
    inputs.schedulerCycles
  ].forEach((input) => {
    if (input) input.disabled = schedulerDisabled;
  });
  if (inputs.schedulerSaveBtn) {
    inputs.schedulerSaveBtn.disabled = schedulerDisabled;
  }
  if (inputs.schedulerRefreshBtn) {
    inputs.schedulerRefreshBtn.disabled = !activeRunId || schedulerLoading;
  }

  if (inputs.observabilityPanel) {
    const shouldShow = state === 'admin-ok';
    inputs.observabilityPanel.hidden = !shouldShow;
    if (shouldShow && previousState !== 'admin-ok') {
      refreshHealthStatus({ silent: true });
      refreshErrorLogs({ silent: true });
    }
    if (!shouldShow) {
      setErrorLogStatus('');
    }
  }

  if (state === 'admin-ok' && previousState !== 'admin-ok') {
    subscribeSectorNotes();
    refreshSectorNotes({ silent: true });
  } else if (state !== 'admin-ok' && previousState === 'admin-ok') {
    detachSectorNotesChannel();
    clearSectorNotes();
  } else if (state === 'admin-ok' && !sectorNotesReady) {
    refreshSectorNotes({ silent: true });
  }

  if (inputs.startBtn) {
    inputs.startBtn.disabled = state !== 'admin-ok';
  }

  if (inputs.stage1Btn) {
    inputs.stage1Btn.disabled = state !== 'admin-ok' || !activeRunId || haltRequested;
  }

  if (inputs.stage1RefreshBtn) {
    inputs.stage1RefreshBtn.disabled = !activeRunId;
  }

  if (inputs.stage2Btn) {
    inputs.stage2Btn.disabled = state !== 'admin-ok' || !activeRunId || haltRequested;
  }

  if (inputs.stage2RefreshBtn) {
    inputs.stage2RefreshBtn.disabled = !activeRunId;
  }

  if (inputs.stage3Btn) {
    inputs.stage3Btn.disabled = state !== 'admin-ok' || !activeRunId || haltRequested;
  }

  if (inputs.stage3RefreshBtn) {
    inputs.stage3RefreshBtn.disabled = !activeRunId;
  }

  if (inputs.stopRunBtn) {
    inputs.stopRunBtn.disabled = state !== 'admin-ok' || !activeRunId || (currentRunMeta?.stop_requested ?? false);
  }

  if (inputs.resumeRunBtn) {
    inputs.resumeRunBtn.disabled =
      state !== 'admin-ok' || !activeRunId || (!currentRunMeta?.stop_requested && !currentRunMeta?.budget_exhausted);
  }

  if (inputs.watchlistManager) {
    inputs.watchlistManager.hidden = state !== 'admin-ok';
  }

  if (inputs.focusPanel) {
    inputs.focusPanel.hidden = state !== 'admin-ok';
  }

  if (inputs.notificationsSection) {
    const visible = state === 'admin-ok';
    inputs.notificationsSection.hidden = !visible;
    if (!visible) {
      setNotificationStatus('Admin access required to manage alerts.', 'muted');
    } else if (!notificationChannels.length) {
      setNotificationStatus('Add a channel to start receiving alerts.');
    } else {
      setNotificationStatus('');
    }
  }

  if (inputs.notificationForm) {
    const controls = inputs.notificationForm.querySelectorAll('input, select');
    controls.forEach((element) => {
      element.disabled = state !== 'admin-ok';
    });
  }
  if (inputs.notificationSaveBtn) {
    inputs.notificationSaveBtn.disabled = state !== 'admin-ok' || notificationSubmitting;
  }

  const focusDisabled = state !== 'admin-ok' || !activeRunId || focusLoading;
  if (inputs.focusRefreshBtn) {
    inputs.focusRefreshBtn.disabled = state !== 'admin-ok' || !activeRunId;
  }
  if (inputs.focusSubmitBtn) {
    inputs.focusSubmitBtn.disabled = focusDisabled;
  }
  if (inputs.focusTicker) {
    inputs.focusTicker.disabled = focusDisabled;
  }
  if (inputs.focusCustomQuestion) {
    inputs.focusCustomQuestion.disabled = focusDisabled;
  }
  if (inputs.focusTemplates) {
    inputs.focusTemplates.querySelectorAll('input[type="checkbox"]').forEach((input) => {
      input.disabled = focusDisabled;
    });
  }

  if (state !== 'admin-ok' && plannerScope.mode === 'watchlist') {
    plannerScope.mode = 'universe';
    applyScopeSettings(plannerScope, { fromSettings: true });
  }

  if (!inputs.status) {
    lastAccessState = state;
    return;
  }

  const changed = state !== lastAccessState;
  if (changed) {
    if (!preserveStatus) {
      if (state === 'admin-ok') inputs.status.textContent = 'Ready';
      else if (state === 'signed-out') inputs.status.textContent = 'Sign in required';
      else if (state === 'member') inputs.status.textContent = 'Read-only member access';
      else if (state === 'no-membership') inputs.status.textContent = 'Membership required';
      else inputs.status.textContent = 'Admin access required';
    }

    const logMessage = state === 'admin-ok'
      ? 'Authenticated as admin. Automation ready to launch.'
      : state === 'signed-out'
        ? 'Sign in to launch automated runs.'
        : state === 'member'
          ? 'Read-only mode: membership active. Contact an administrator to run the automation.'
          : state === 'no-membership'
            ? 'Launch blocked: activate a FutureFunds.ai membership to access automation.'
            : 'Current user lacks admin privileges. Contact an administrator to continue.';
    logStatus(logMessage);
    lastAccessState = state;
  }
}

async function refreshAuthContext() {
  try {
    const { data: { session } } = await supabase.auth.getSession();
    const token = session?.access_token ?? null;
    const user = session?.user ?? null;
    let profile = null;
    let membership = null;

    if (user) {
      try {
        await ensureProfile(user);
      } catch (error) {
        console.warn('ensureProfile failed', error);
      }

      const [profileResult, membershipResult] = await Promise.all([
        supabase
          .from('profiles')
          .select('*')
          .eq('id', user.id)
          .maybeSingle(),
        supabase
          .from('memberships')
          .select('*')
          .eq('user_id', user.id)
          .maybeSingle()
      ]);

      if (profileResult.error) {
        console.warn('profiles fetch error', profileResult.error);
      } else {
        profile = profileResult.data ?? null;
      }

      if (membershipResult.error) {
        console.warn('memberships fetch error', membershipResult.error);
      } else {
        membership = membershipResult.data ?? null;
      }
    }

    authContext = {
      user,
      profile,
      membership,
      token,
      isAdmin: hasAdminRole({ user, profile, membership }),
      membershipActive: isMembershipActive(membership, { user, profile, membership })
    };
  } catch (error) {
    console.error('Failed to refresh auth context', error);
    authContext = {
      user: null,
      profile: null,
      membership: null,
      token: null,
      isAdmin: false,
      membershipActive: false
    };
  }

  return authContext;
}

async function syncAccess(options = {}) {
  await refreshAuthContext();
  applyAccessState(options);
  if (authContext.isAdmin) {
    loadWatchlists({ silent: true }).catch((error) => {
      console.error('Failed to refresh watchlists during access sync', error);
    });
    refreshNotificationData({ silent: true }).catch((error) => {
      console.error('Failed to refresh notification channels during access sync', error);
    });
  } else {
    watchlists = [];
    watchlistMap.clear();
    watchlistEntriesCache.clear();
    renderWatchlistOptions();
    renderNotificationWatchlistOptions();
    notificationChannels = [];
    notificationEvents = [];
    renderNotificationChannels();
    renderNotificationEvents();
    updateScopeUI({ fromSettings: true });
  }
  if (activeRunId && authContext.user && (authContext.isAdmin || authContext.membershipActive)) {
    refreshFollowupTickers({ silent: true }).catch((error) => {
      console.warn('Failed to refresh follow-up tickers during access sync', error);
    });
    refreshFollowupList({ silent: true }).catch((error) => {
      console.warn('Failed to refresh follow-up requests during access sync', error);
    });
    if (authContext.isAdmin) {
      fetchFocusData({ silent: true }).catch((error) => {
        console.warn('Failed to refresh focus questions during access sync', error);
      });
    }
  }
}

async function startRun() {
  if (!inputs.startBtn || !inputs.status) return;
  await syncAccess({ preserveStatus: true });

  if (!authContext.user) {
    inputs.status.textContent = 'Sign in required';
    logStatus('Launch blocked: no active session.');
    return;
  }

  if (!authContext.isAdmin) {
    inputs.status.textContent = 'Admin access required';
    logStatus('Launch blocked: admin privileges needed.');
    return;
  }

  if (!authContext.token) {
    inputs.status.textContent = 'Session expired';
    logStatus('Launch blocked: refresh the page or sign in again to renew your session.');
    await syncAccess();
    return;
  }

  const settings = getSettingsFromInputs();
  inputs.startBtn.disabled = true;
  inputs.status.textContent = 'Launching…';
  logStatus(`Submitting run to ${RUNS_CREATE_ENDPOINT}`);

  if (settings.scope?.mode === 'watchlist' && !settings.scope.watchlistId) {
    inputs.status.textContent = 'Choose a watchlist before launching.';
    logStatus('Launch blocked: no watchlist selected.');
    inputs.startBtn.disabled = false;
    return;
  }

  if (settings.scope?.mode === 'custom' && (!settings.scope.customTickers || settings.scope.customTickers.length === 0)) {
    inputs.status.textContent = 'Add at least one custom ticker before launching.';
    logStatus('Launch blocked: custom ticker list empty.');
    inputs.startBtn.disabled = false;
    return;
  }

  try {
    const response = await fetch(RUNS_CREATE_ENDPOINT, {
      method: 'POST',
      headers: buildFunctionHeaders(),
      body: JSON.stringify({
        planner: settings,
        budget_usd: settings.budgetUsd,
        scope: settings.scope,
        client_meta: {
          origin: window.location.origin,
          pathname: window.location.pathname,
          triggered_at: new Date().toISOString()
        }
      })
    });

    if (!response.ok) {
      const text = await response.text();
      throw new Error(`API responded ${response.status}: ${text}`);
    }

    const data = await response.json();
    const runId = typeof data.run_id === 'string' ? data.run_id : null;
    inputs.status.textContent = `Run created: ${runId || 'unknown id'}`;
    if (runId) {
      setActiveRunId(runId, { announce: true, silent: true });
      if (inputs.stage1Status) inputs.stage1Status.textContent = 'Run queued. Process Stage 1 batches to begin triage.';
    }
    const total = typeof data.total_items === 'number' ? data.total_items : 'n/a';
    logStatus(`Run created successfully with ${total} tickers queued.`);
    if (typeof data.budget_usd === 'number' && data.budget_usd > 0) {
      logStatus(`Budget guardrail set to ${formatCurrency(data.budget_usd)}.`);
    }
  } catch (error) {
    console.error('Automated run launch failed', error);
    const message = typeof error?.message === 'string' && error.message.trim().length > 0
      ? error.message
      : 'Launch failed: unexpected error (see console for details).';
    inputs.status.textContent = message;
    logStatus(`Launch failed: ${message}`);
  } finally {
    applyAccessState({ preserveStatus: true });
  }
}

function resetDefaults() {
  persistSettings(defaults);
  applySettings(defaults);
  updateCostOutput();
  logStatus('Settings restored to defaults.');
  if (inputs.status) inputs.status.textContent = 'Defaults restored';
}

function formatRelativeTimestamp(value) {
  if (!value) return 'Just now';
  const date = new Date(value);
  if (Number.isNaN(date.getTime())) return 'Just now';
  const delta = Date.now() - date.getTime();
  if (delta < 60_000) return 'Just now';
  if (delta < 3_600_000) {
    const minutes = Math.floor(delta / 60_000);
    return `${minutes} min${minutes === 1 ? '' : 's'} ago`;
  }
  if (delta < 86_400_000) {
    const hours = Math.floor(delta / 3_600_000);
    return `${hours} hour${hours === 1 ? '' : 's'} ago`;
  }
  return date.toLocaleString();
}

function updateHealthCard(card, statusEl, detailEl, check) {
  if (!card || !statusEl || !detailEl) return;
  const status = check?.status || 'unknown';
  card.dataset.status = status;
  let label = 'Unknown';
  if (status === 'ok') label = 'Operational';
  else if (status === 'degraded') label = 'Degraded';
  else if (status === 'error') label = 'Offline';
  statusEl.textContent = label;
  const latency = typeof check?.latency_ms === 'number' ? ` · ${check.latency_ms} ms` : '';
  detailEl.textContent = check?.message ? `${check.message}${latency}` : `Awaiting check${latency}`;
}

async function refreshHealthStatus({ silent = false } = {}) {
  if (!authContext.isAdmin || !authContext.token) return;
  if (healthLoading) return;
  healthLoading = true;
  if (!silent && inputs.healthCheckedAt) {
    inputs.healthCheckedAt.textContent = 'Checking worker health…';
  }
  try {
    const response = await fetch(HEALTH_ENDPOINT, {
      headers: buildFunctionHeaders({ json: false })
    });
    const data = await response.json().catch(() => ({}));
    if (!response.ok) {
      throw new Error(data?.error || `Health check failed (${response.status})`);
    }
    updateHealthCard(
      inputs.healthDatabaseCard,
      inputs.healthDatabaseStatus,
      inputs.healthDatabaseDetail,
      data?.checks?.database
    );
    updateHealthCard(
      inputs.healthOpenAICard,
      inputs.healthOpenAIStatus,
      inputs.healthOpenAIDetail,
      data?.checks?.openai
    );
    if (inputs.healthCheckedAt) {
      inputs.healthCheckedAt.textContent = `Last checked ${formatRelativeTimestamp(data?.timestamp)}`;
    }
  } catch (error) {
    const message = error instanceof Error ? error.message : String(error);
    updateHealthCard(
      inputs.healthDatabaseCard,
      inputs.healthDatabaseStatus,
      inputs.healthDatabaseDetail,
      { status: 'error', message }
    );
    updateHealthCard(
      inputs.healthOpenAICard,
      inputs.healthOpenAIStatus,
      inputs.healthOpenAIDetail,
      { status: 'error', message }
    );
    if (inputs.healthCheckedAt) {
      inputs.healthCheckedAt.textContent = `Health check failed: ${message}`;
    }
  } finally {
    healthLoading = false;
  }
}

function setErrorLogStatus(message) {
  if (inputs.errorLogStatus) {
    inputs.errorLogStatus.textContent = message || '';
  }
}

function renderErrorLogs(rows) {
  const tbody = inputs.errorLogBody;
  if (!tbody) return;
  tbody.innerHTML = '';
  if (!rows.length) {
    const emptyRow = document.createElement('tr');
    emptyRow.className = 'error-log__empty';
    const cell = document.createElement('td');
    cell.colSpan = 6;
    cell.textContent = 'No failures recorded in the last 50 entries.';
    emptyRow.append(cell);
    tbody.append(emptyRow);
    return;
  }

  rows.forEach((row) => {
    const tr = document.createElement('tr');

    const whenCell = document.createElement('td');
    const created = row.created_at ? new Date(row.created_at) : null;
    whenCell.textContent = created ? created.toLocaleString() : '—';
    tr.append(whenCell);

    const stageCell = document.createElement('td');
    stageCell.textContent = Number.isFinite(row.stage) ? `Stage ${row.stage}` : row.context || '—';
    tr.append(stageCell);

    const tickerCell = document.createElement('td');
    tickerCell.textContent = row.ticker || '—';
    tr.append(tickerCell);

    const promptCell = document.createElement('td');
    promptCell.textContent = row.prompt_id || row.context || '—';
    tr.append(promptCell);

    const messageCell = document.createElement('td');
    const summary = document.createElement('div');
    summary.className = 'error-log__message';
    summary.textContent = row.message || '—';
    messageCell.append(summary);
    if (row.payload || row.metadata) {
      const details = document.createElement('details');
      details.className = 'error-log__details';
      const summaryEl = document.createElement('summary');
      summaryEl.textContent = 'Payload';
      details.append(summaryEl);
      const pre = document.createElement('pre');
      pre.textContent = JSON.stringify({ payload: row.payload, metadata: row.metadata }, null, 2);
      details.append(pre);
      messageCell.append(details);
    }
    tr.append(messageCell);

    const retryCell = document.createElement('td');
    retryCell.textContent = Number.isFinite(row.retry_count) ? String(row.retry_count) : '0';
    tr.append(retryCell);

    tbody.append(tr);
  });
}

async function refreshErrorLogs({ silent = false } = {}) {
  if (!authContext.isAdmin) return;
  if (errorLogLoading) return;
  errorLogLoading = true;
  if (!silent) setErrorLogStatus('Loading error history…');
  try {
    const { data, error } = await supabase
      .from('error_logs')
      .select('id, created_at, stage, ticker, prompt_id, message, retry_count, context, payload, metadata')
      .order('created_at', { ascending: false })
      .limit(50);
    if (error) throw error;
    errorLogRows = data || [];
    renderErrorLogs(errorLogRows);
    setErrorLogStatus(`Updated ${formatRelativeTimestamp(new Date().toISOString())}`);
  } catch (error) {
    const message = error instanceof Error ? error.message : String(error);
    setErrorLogStatus(`Failed to load error logs: ${message}`);
    renderErrorLogs([]);
  } finally {
    errorLogLoading = false;
  }
}

function bindEvents() {
  const inputElements = [
    inputs.universe,
    inputs.stage2Slider,
    inputs.stage3Slider,
    inputs.stage1In,
    inputs.stage1Out,
    inputs.stage2In,
    inputs.stage2Out,
    inputs.stage3In,
    inputs.stage3Out,
    inputs.budgetInput
  ].filter(Boolean);

  const selectElements = [
    inputs.stage1Model,
    inputs.stage2Model,
    inputs.stage3Model,
    inputs.stage1Credential,
    inputs.stage2Credential,
    inputs.stage3Credential
  ].filter(Boolean);

  inputElements.forEach((element) => {
    element.addEventListener('input', () => {
      if (element === inputs.stage2Slider) {
        inputs.stage2Value.textContent = `${element.value}%`;
      }
      if (element === inputs.stage3Slider) {
        inputs.stage3Value.textContent = `${element.value}%`;
      }
      updateCostOutput();
    });
  });

  selectElements.forEach((element) => {
    element.addEventListener('change', () => {
      updateCostOutput();
    });
  });

  inputs.startBtn?.addEventListener('click', startRun);
  inputs.resetBtn?.addEventListener('click', resetDefaults);
  inputs.stage1Btn?.addEventListener('click', processStage1Batch);
  inputs.stage1RefreshBtn?.addEventListener('click', () => fetchStage1Summary());
  inputs.stage2Btn?.addEventListener('click', processStage2Batch);
  inputs.stage2RefreshBtn?.addEventListener('click', () => fetchStage2Summary());
  inputs.stage3Btn?.addEventListener('click', processStage3Batch);
  inputs.stage3RefreshBtn?.addEventListener('click', () => fetchStage3Summary());
  inputs.stopRunBtn?.addEventListener('click', () => toggleRunStop(true));
  inputs.resumeRunBtn?.addEventListener('click', () => toggleRunStop(false));
  inputs.applyRunIdBtn?.addEventListener('click', () => {
    const value = inputs.runIdInput?.value ?? '';
    setActiveRunId(value, { announce: true });
  });
  inputs.clearRunIdBtn?.addEventListener('click', () => {
    if (inputs.runIdInput) inputs.runIdInput.value = '';
    setActiveRunId('', { announce: true });
  });
  inputs.runIdInput?.addEventListener('keydown', (event) => {
    if (event.key === 'Enter') {
      event.preventDefault();
      setActiveRunId(inputs.runIdInput.value, { announce: true });
    }
  });

  inputs.refreshRegistryBtn?.addEventListener('click', async () => {
    const before = getSettingsFromInputs();
    inputs.status.textContent = 'Refreshing model & credential registry…';
    await loadCatalogs({ silent: false });
    applySettings(before);
    updateCostOutput();
    logStatus('Registry refreshed.');
    inputs.status.textContent = 'Registry updated';
  });
  scopeRadios.forEach((radio) => radio.addEventListener('change', handleScopeChange));
  inputs.watchlistSelect?.addEventListener('change', handleWatchlistSelect);
  inputs.customTickers?.addEventListener('input', handleCustomTickerInput);
  inputs.refreshWatchlistsBtn?.addEventListener('click', () => {
    loadWatchlists({ silent: false }).catch((error) => {
      console.error('Failed to refresh watchlists', error);
    });
  });
  inputs.createWatchlistForm?.addEventListener('submit', handleCreateWatchlist);
  inputs.addWatchlistTickerForm?.addEventListener('submit', handleAddWatchlistTicker);
  inputs.refreshWatchlistEntriesBtn?.addEventListener('click', () => {
    if (!plannerScope.watchlistId) return;
    loadWatchlistEntries(plannerScope.watchlistId, { force: true, silent: false }).catch((error) => {
      console.error('Failed to refresh watchlist entries', error);
    });
  });
  inputs.watchlistEntriesBody?.addEventListener('click', handleWatchlistEntryClick);
  inputs.refreshHealthBtn?.addEventListener('click', () => refreshHealthStatus());
  inputs.refreshErrorsBtn?.addEventListener('click', () => refreshErrorLogs());
  inputs.autoContinueToggle?.addEventListener('change', handleAutoContinueToggle);
  inputs.autoContinueInterval?.addEventListener('change', () => {
    if (!autoContinueActive) return;
    if (autoContinueInFlight) return;
    scheduleAutoContinue();
    updateAutoContinueStatus(`Auto continue interval set to ${inputs.autoContinueInterval.value || AUTO_CONTINUE_DEFAULT_SECONDS} seconds.`);
  });

  inputs.schedulerSaveBtn?.addEventListener('click', () => {
    saveRunSchedule().catch((error) => {
      console.error('Failed to save schedule', error);
    });
  });
  inputs.schedulerRefreshBtn?.addEventListener('click', () => {
    fetchRunSchedule({ silent: false }).catch((error) => {
      console.error('Failed to refresh schedule', error);
    });
  });
  inputs.schedulerEnabled?.addEventListener('change', () => {
    if (!inputs.schedulerEnabled) return;
    const message = inputs.schedulerEnabled.checked
      ? 'Scheduler enabled. Save changes to activate unattended dispatch.'
      : 'Scheduler disabled. Save changes to pause unattended dispatch.';
    markSchedulerDirty(message);
    applyAccessState({ preserveStatus: true });
  });
  [
    inputs.schedulerCadence,
    inputs.schedulerStage1,
    inputs.schedulerStage2,
    inputs.schedulerStage3,
    inputs.schedulerCycles
  ].forEach((input) => {
    input?.addEventListener('input', () => markSchedulerDirty());
  });

  inputs.notificationForm?.addEventListener('submit', submitNotificationChannel);
  inputs.refreshNotificationsBtn?.addEventListener('click', () => {
    refreshNotificationData({ silent: false }).catch((error) => {
      console.error('Failed to refresh notification channels', error);
    });
  });
  inputs.notificationsSection?.addEventListener('click', handleNotificationAction);

  inputs.followupForm?.addEventListener('submit', submitFollowupRequest);
  inputs.followupRefreshBtn?.addEventListener('click', () => {
    refreshFollowupList({ silent: false }).catch((error) => {
      console.error('Failed to refresh follow-up requests', error);
    });
  });
  inputs.focusForm?.addEventListener('submit', submitFocusForm);
  inputs.focusRefreshBtn?.addEventListener('click', () => {
    fetchFocusData({ silent: false }).catch((error) => {
      console.error('Failed to refresh focus questions', error);
    });
  });
}

async function bootstrap() {
  if (!inputs.startBtn || !inputs.log) {
    console.warn('Planner controls missing. Skipping initialisation.');
    return;
  }

  inputs.status.textContent = 'Loading model registry…';
  await loadCatalogs({ silent: true });
  const initialSettings = loadSettings();
  applySettings(initialSettings);
  updateCostOutput();
  bindEvents();
  logStatus('Planner ready. Configure and launch when models are wired.');
  inputs.status.textContent = 'Checking access…';

  const storedRunId = localStorage.getItem(RUN_STORAGE_KEY);
  if (storedRunId) {
    setActiveRunId(storedRunId, { announce: false, silent: true });
  } else {
    updateRunDisplay();
    updateRunMeta(null);
    updateStage1Metrics();
    if (inputs.stage1Status) inputs.stage1Status.textContent = 'No active run selected.';
    updateStage2Metrics();
    renderStage2Insights([]);
    if (inputs.stage2Status) inputs.stage2Status.textContent = 'No active run selected.';
    updateStage3Metrics();
    renderStage3Reports([]);
    if (inputs.stage3Status) inputs.stage3Status.textContent = 'No active run selected.';
    resetFollowupUI('No active run selected.');
  }

  await syncAccess();

  if (activeRunId) {
    fetchRunSchedule({ silent: true }).catch((error) => {
      console.error('Failed to refresh run schedule after access sync', error);
    });
  }

  supabase.auth.onAuthStateChange(async () => {
    await syncAccess();
    if (activeRunId) {
      fetchRunSchedule({ silent: true }).catch((error) => {
        console.error('Failed to refresh run schedule after auth change', error);
      });
      refreshFollowupList({ silent: true }).catch((error) => {
        console.warn('Failed to refresh follow-up requests after auth change', error);
      });
      refreshFollowupTickers({ silent: true }).catch((error) => {
        console.warn('Failed to refresh follow-up tickers after auth change', error);
      });
    }
  });
}

initCredentialManager();
bootstrap();<|MERGE_RESOLUTION|>--- conflicted
+++ resolved
@@ -1604,23 +1604,15 @@
       prompt: {
         endpoint: 'https://api.openai.com/v1/chat/completions',
         method: 'POST',
-<<<<<<< HEAD
         model: 'gpt-4o-mini',
         modelLabel: 'gpt-4o-mini',
-=======
->>>>>>> bd10d9a4
         headers: (key) => ({
           Authorization: `Bearer ${key}`,
           Accept: 'application/json',
           'Content-Type': 'application/json'
         }),
-<<<<<<< HEAD
         body: (question, promptConfig) => ({
           model: promptConfig?.model || 'gpt-4o-mini',
-=======
-        body: (question) => ({
-          model: 'gpt-4o-mini',
->>>>>>> bd10d9a4
           temperature: 0,
           max_tokens: 80,
           messages: [
@@ -1643,11 +1635,8 @@
       prompt: {
         endpoint: 'https://openrouter.ai/api/v1/chat/completions',
         method: 'POST',
-<<<<<<< HEAD
         model: 'openrouter/auto',
         modelLabel: 'openrouter/auto',
-=======
->>>>>>> bd10d9a4
         headers: (key) => {
           const headers = {
             Authorization: `Bearer ${key}`,
@@ -1663,13 +1652,8 @@
           }
           return headers;
         },
-<<<<<<< HEAD
         body: (question, promptConfig) => ({
           model: promptConfig?.model || 'openrouter/auto',
-=======
-        body: (question) => ({
-          model: 'openrouter/auto',
->>>>>>> bd10d9a4
           temperature: 0,
           max_tokens: 80,
           messages: [
@@ -1693,24 +1677,16 @@
       prompt: {
         endpoint: 'https://api.anthropic.com/v1/messages',
         method: 'POST',
-<<<<<<< HEAD
         model: 'claude-3-haiku-20240307',
         modelLabel: 'claude-3-haiku-20240307',
-=======
->>>>>>> bd10d9a4
         headers: (key) => ({
           'x-api-key': key,
           'anthropic-version': '2023-06-01',
           Accept: 'application/json',
           'Content-Type': 'application/json'
         }),
-<<<<<<< HEAD
         body: (question, promptConfig) => ({
           model: promptConfig?.model || 'claude-3-haiku-20240307',
-=======
-        body: (question) => ({
-          model: 'claude-3-haiku-20240307',
->>>>>>> bd10d9a4
           max_tokens: 80,
           system: 'You are a status probe that confirms connectivity in one short sentence.',
           messages: [
@@ -1730,7 +1706,6 @@
           return '';
         }
       }
-<<<<<<< HEAD
     }
   };
 
@@ -1887,8 +1862,6 @@
       error.authFailure = response.status === 401 || response.status === 403;
       error.stage = 'ping';
       throw error;
-=======
->>>>>>> bd10d9a4
     }
     return true;
   };
@@ -2163,10 +2136,7 @@
     if (updatedEl) updatedEl.textContent = '—';
     ensurePromptValue();
     hideTestResponse();
-<<<<<<< HEAD
     updateTestHint();
-=======
->>>>>>> bd10d9a4
     suppressDirty = false;
     isDirty = false;
   };
@@ -2187,10 +2157,7 @@
     if (updatedEl) updatedEl.textContent = formatTimestamp(record.updated_at);
     ensurePromptValue();
     hideTestResponse();
-<<<<<<< HEAD
     updateTestHint();
-=======
->>>>>>> bd10d9a4
     suppressDirty = false;
     isDirty = false;
   };
@@ -2538,7 +2505,6 @@
         setStatus(`Sending test question to ${target.label}…`, 'info');
         const result = await runPromptTest({ target, apiKey, promptText });
         const answer = (result?.answer || '').toString();
-<<<<<<< HEAD
         const modelId = result?.model || target.prompt?.model || null;
         const modelLabel = target.prompt?.modelLabel || modelId;
         showTestResponse(answer, target, { model: modelId, modelLabel });
@@ -2546,20 +2512,12 @@
           ? `${target.label} responded successfully (${modelLabel}).`
           : `${target.label} responded successfully.`;
         setStatus(successMessage, 'success');
-=======
-        showTestResponse(answer, target.label);
-        setStatus(`${target.label} responded successfully.`, 'success');
->>>>>>> bd10d9a4
         const cleaned = answer.replace(/\s+/g, ' ').trim();
         const snippet = cleaned && cleaned !== 'No response text returned.'
           ? (cleaned.length > 120 ? `${cleaned.slice(0, 117)}…` : cleaned)
           : '';
-<<<<<<< HEAD
         const modelSuffix = modelLabel ? ` via ${modelLabel}` : '';
         logStatus(`${target.label} prompt test succeeded${modelSuffix}${snippet ? ` — “${snippet}”` : ''}.`);
-=======
-        logStatus(`${target.label} prompt test succeeded${snippet ? ` — “${snippet}”` : ''}.`);
->>>>>>> bd10d9a4
       } else {
         const successMessage = `${target.label} connection succeeded.`;
         setStatus(successMessage, 'success');
